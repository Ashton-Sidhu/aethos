[![PyPI version](https://badge.fury.io/py/py-automl.svg)](https://badge.fury.io/py/py-automl) [![CircleCI](https://circleci.com/gh/Ashton-Sidhu/py-automl/tree/develop.svg?style=svg)](https://circleci.com/gh/Ashton-Sidhu/py-automl/tree/develop) [![Documentation Status](https://readthedocs.org/projects/py-automl/badge/?version=latest)](https://py-automl.readthedocs.io/en/latest/?badge=latest) [![codecov](https://codecov.io/gh/Ashton-Sidhu/py-automl/branch/develop/graph/badge.svg)](https://codecov.io/gh/Ashton-Sidhu/py-automl)




# py-automl

<i>"A collection of tools for Data Scientists and ML Engineers for them to focus less on how to do the analysis and instead worry about what are the best analytic tools that will help gain the most insights from their data."</i>

To track development of the project, you can view the [Trello board](https://trello.com/b/EZVs9Hxz/automated-ds-ml).

<!-- START doctoc generated TOC please keep comment here to allow auto update -->
<!-- DON'T EDIT THIS SECTION, INSTEAD RE-RUN doctoc TO UPDATE -->
## Table of Contents

- [Introduction](#introduction)
- [Motivation](#motivation)
- [Usage](#usage)
- [Installation](#installation)
- [Features](#features)
- [Development Phases](#development-phases)
- [Feedback](#feedback)
- [Contributors](#contributors)
- [Sponsors](#sponsors)
- [Acknowledgments](#acknowledgments)
- [For Developers](#for-developers)

<!-- END doctoc generated TOC please keep comment here to allow auto update -->

## Introduction

Py-automl is a library/platform that automates your data science and analytical tasks at any stage in the pipeline. Py-automl is, at its core, a wrapper that helps automate analytical techniques from various libaries such as pandas, sci-kit learn, gensim, etc. and tries to the bridge the gap 

Py-automl makes it easy to PoC, experiment and compare different techniques and models from various libraries. From cleaning your data, visualizing it and even applying feature engineering techniques from your favourite libraries - all done with a single, human readable, line of code!

Py-automl utilizes other open source libraries to help enhance your analysis from enhanced stastical information, interactive visual plots or statistical tests and models - all your tools in one place, all accessible with one line of code or a click! See below in the [Acknowledgments](#acknowledgments) for the open source libraries being used in this project.

## Motivation

I created this library to help automate the data science/machine learning pipeline and have all the tools required for analysis in one place. I grew tired having to go back and look at code to find implementation for a certain type of analysis, googling for the implementation and converting PoCs to production level code or a microservice. I wanted to be able to focus more time on thinking about the analysis and the techniques to apply instead of worrying about developing them and finding implementations.

Secondly there were alot of people that wanted to try data science that were in a different technical stream but and were blocked due to knowledge and technical barriers. My goal was to remove the technical barriers, so that as long as they understand the techniques at a high level, they can work with data scientists and help contribute to performing some analysis with just one line of code or a click of a button - allowing the data scientist or ML engineer to focus on interpreting/applying the results.

For more info see my [vision statememt](https://github.com/Ashton-Sidhu/py-automl/blob/develop/VISION.md).

## Usage
For full documentation on all the techniques and models, click [here](https://py-automl.readthedocs.io/en/latest/?badge=latest) or [here](https://py-automl.readthedocs.io/en/latest/source/pyautoml.html#)

Examples can be viewed [here](https://github.com/Ashton-Sidhu/py-automl/tree/develop/examples)

To start, we need to import the data science workflow stages as well as pandas.

Before that, we can create a full data science folder structure by running `pyautoml create` from the command line and follow the command prompts.

#### General Use
To enable extensions, such as QGrid interactive filtering:

```python
import pyautoml
pyautoml.set_option('interactive_df', True)
pyautoml.options.interactive_df = True
```

If you do not want the extra import, you can do it from any of the Pyautoml stage objects (Clean, Preprocess, Feature, Model):

```python
from pyautoml import Clean
clean = Clean(...)
clean.set_option('interactive_df', True)
```

```python
from pyautoml import Clean, Preprocess, Feature
import pandas as pd

x_train = pd.read_csv('data/train.csv') # load data into pandas

# Initialize cleaning object with training data
# By default, if no test data (x_test) is provided, then the data is split with 20% going to the test set
# Specify predictor field as 'Survived'
# Specify report name
clean = Clean(x_train=x_train, target_field='Survived', report_name='Titanic')

clean.x_train # View your training data
clean.x_test # View your testing data

clean # Glance at your training data

clean[clean.Age > 25] # Filter the data

clean.new_col = [1, 2] # Add a new column to the data, based off the length of the data provided, it will add it to the train or test set.
clean['new_col'] = [1, 2] # Another way

clean.x_train['new_col'] = [1,2] # This is the exact same as the either of code above
clean.x_test['new_col'] = [1,2]

clean.data_report(title='Titanic Summary', output_file='titanic_summary.html') # Automate EDA with pandas profiling with an autogenerated report

clean.describe() # Display a high level view of your data using an extended version of pandas describe

clean.describe_column('Fare') # Get indepth statistics about the 'Fare' column

clean.missing_data # View your missing data at anytime

clean.checklist() # Will provide an iteractive checklist to keep track of your cleaning tasks
```

#### Cleaning 

```python
clean.replace_missing_mostcommon('Fare', 'Embarked') # Replace missing values in the 'Fare' and 'Embarked' column with the most common values in each of the respective columns.

rep_mcommon = clean.replace_missing_mostcommon('Fare', 'Embarked') # To create a "checkpoint" of your data (i.e. if you just want to test this analytical method), assign it to a variable

# Now I can keep going with my analysis using the clean object and if something goes wrong when exploring this analysis path, I can pick right up from this point by using the `rep_mcommon` variable, without having to restart any kernels or reload any data.

clean.replace_missing_random_discrete('Age') # Replace missing values in the 'Age' column with a random value that follows the probability distribution of the 'Age' column in the training set. 

clean.drop('Cabin') # Drop the cabin column

# Columns can also be dropped by defining the columns you want to keep (drop all columns except the ones you want to keep) or by passing in a regex expressions and all columns that match the regex expression will be dropped.

# As you've started to notice, alot of tasks to clean the data and to explore the data have been reduced down to one command, and are also customizable by providing the respective keyword arguments (see documentation).
```

#### Preprocessing and Feature Engineering

```python
clean.visualize_barplot('Age', 'Survived', groupby='Age', method='mean', xlabel='Age') # Create a barblot of the mean surivial rate grouped by age.

prep = Preprocess(clean) # To move onto preprocessing

feature = Feature(clean) # to move onto feature engineering

feature.onehot_encode('Person', 'Embarked', drop_col=True) # One hot encode these columns and then drop the original columns
```

#### Modelling

```python
model = Model(feature) # To move onto modelling

# Models can be run in various ways

model.logistic_regression(random_state=42, run=True) # Train a logistic regression model
model.logistic_regression(gridsearch={'penalty': ['l1', 'l2']}, random_state=42, run=True) # Running gridsearch with the best params

model.logistic_regression(cv=5, learning_curve=True) # Crossvalidates a logistic regression model and displays the scores and the learning curve

model.logistic_regression(random_state=42, model_name='log_reg') # Adds a logistic regression model to the queue
model.random_forest() # Adds a random forest model to the queue
model.xgboost_classification() # Adds an xgboost classification model to the queue

model.run_models() # This will run all queued models in parallel
model.run_models(method='series') # Run each model one after the other

model.compare_models() # This will display each model evaluated against every metric

# Every model is accessed by a unique name that is assiged when you run the model.
# Default model names can be seen in the function header of each model.

model.log_reg.confusion_matrix() # Displays a confusion matrix for the logistic regression model

<<<<<<< HEAD
```python
clean.barplot('Age', 'Survived', groupby='Age', method='mean', xlabel='Age')
=======
model.rf_cls.confusion_matrix() # Displays a confusion matrix for the random forest model
>>>>>>> 0825aa58
```

**NOTE:** One of the benefits of using `pyautoml` is that any method you apply on your train set, gets applied to your test dataset. For any method that requires fitting (replacing missing data with mean), the method is fit on the training data and then applied to the testing data to avoid data leakage.

**NOTE:** If you are providing a list or a Series and your data is split into train and test, the new column is created in the dataset that matches the length of the data provided. If the length of the data provided matches both train and test data it is added to both. To individually add new columns you can do the following:

**NOTE:** In pandas you'll often see `df = df.method(...)` or `df.method(..., inplace=True)` when transforming your data. Then depending on how you developed your analysis, when a mistake is made you either have to restart the kernel or reload your data entirely. In `pyautoml` most methods will change the data inplace (methods that have the keyword argument `new_col_name` will create a new column) without having to go `df = df.method(...)`. To create a "checkpoint" that creates a copy of your current state just assign the method to a variable, for example:

## Installation

`pip install py-automl`

To install associating corpora for nltk analysis:

`pyautoml -ic` or `pyautoml --install-corpora`

To install and use the extensions such as `qgrid` for interactive filtering and analysis with DataFrames:

`pyautoml -ie` or `pyautoml --install-extensions`

Currently working on condas implementation.

## Features

- Python package that simplifies and automates cleaning, visualizing, preprocessing, feature engineering, and modelling techniques.
- Report generation detailing exact steps how you transformed your dataset
- If you are doing a PoC or experimenting the code will output in a `.ipynb` and a `.py` format. *
- If the plan is to create a full pipeline the code will out a `.py` containing the full pipeline. *
- Model Evaluation
- Model Deployment *
- Spark Integration *
- Data visualizations
- On prem deployment *
- 3rd Party application integration (Azure, AWS, GC) *

## Development Phases

### Library
#### Phase 1
  - [x]	Data Processing techniques
    - [x] Data Cleaning V1
    - [x] Feature Engineering V1
  - [x]	Reporting V1

#### Phase 2
  - [x]	Data visualizations
  - [x]	Models and Evaluation
  - [ ]	Reporting V2

#### Phase 3
  - [ ] Quality of life/addons - IPR
  - [ ] Parallelization

#### Phase 4
  - [ ]	Spark
  - [ ]	Community centric optimization (making it easier to share techniques and models with other engineers).
    
#### Phase 5
  - [ ]	Cloud computing
  - [ ]	Deep learning integration

#### Phase 6
  - [ ] Web App
  - [ ] Code Generation
  
These are subject to change.

## Feedback

I appreciate any feedback so if you have any feature requests or issues make an issue with the appropriate tag or futhermore, send me an email at ashton.sidhu1994@gmail.com

## Contributors

This project follows the [all-contributors](https://github.com/kentcdodds/all-contributors) specification and is brought to you by these [awesome contributors](./CONTRIBUTORS.md).

## Sponsors

N/A

## Acknowledgments

[@mouradmourafiq](https://github.com/mouradmourafiq) for his [pandas-summary](https://github.com/mouradmourafiq/pandas-summary) library.

[@PatrikHlobil](https://github.com/PatrikHlobil) for his [Pandas-Bokeh](https://github.com/PatrikHlobil/Pandas-Bokeh) library.

[@pandas-profiling](https://github.com/pandas-profiling) for their automated [EDA report generation](https://github.com/pandas-profiling/pandas-profiling) library.

[@slundberg](https://github.com/slundberg/) for his [shap](https://github.com/slundberg/shap) model explanation library.

[@microsoft](https://github.com/microsoft/) for their [interpret](https://github.com/microsoft/interpret) model explanation library.

[@DistrictDataLabs](https://github.com/DistrictDataLabs?type=source) for their [yellowbrick](https://github.com/DistrictDataLabs/yellowbrick) visual analysis and model diagnostic tool.

[@Quantopian](https://github.com/quantopian?type=source) for their interactive DataFrame library [qgrid](https://github.com/quantopian/qgrid).

## For Developers

For python snippets to make deving new techniques either, message me and I can send them.

To install packages `pip3 install -r requirements.txt`

To run tests `python3 -m unittest discover pyautoml/`<|MERGE_RESOLUTION|>--- conflicted
+++ resolved
@@ -161,12 +161,7 @@
 
 model.log_reg.confusion_matrix() # Displays a confusion matrix for the logistic regression model
 
-<<<<<<< HEAD
-```python
-clean.barplot('Age', 'Survived', groupby='Age', method='mean', xlabel='Age')
-=======
 model.rf_cls.confusion_matrix() # Displays a confusion matrix for the random forest model
->>>>>>> 0825aa58
 ```
 
 **NOTE:** One of the benefits of using `pyautoml` is that any method you apply on your train set, gets applied to your test dataset. For any method that requires fitting (replacing missing data with mean), the method is fit on the training data and then applied to the testing data to avoid data leakage.
