import copy
import os

import pandas as pd
import pyautoml
import yaml
from pyautoml.base import MethodBase
from pyautoml.cleaning.categorical import *
from pyautoml.cleaning.numeric import *
from pyautoml.cleaning.util import *
from pyautoml.util import _contructor_data_properties, _input_columns

pkg_directory = os.path.dirname(pyautoml.__file__)

with open(f"{pkg_directory}/technique_reasons.yml", 'r') as stream:
    try:
        technique_reason_repo = yaml.safe_load(stream)
    except yaml.YAMLError as e:
        print("Could not load yaml file.")

<<<<<<< HEAD

class Clean():

    def __init__(self, data=None, train_data=None, test_data=None, test_split_percentage=0.2, use_full_data=False, target_field="", report_name=None):

        if not _FunctionInputValidation(data, train_data, test_data):
            raise ValueError("Error initialzing constructor, please provide one of either data or train_data and test_data, not both.")

        self.data_properties = Data(data, train_data, test_data, use_full_data=use_full_data,
                                    target_field=target_field, report_name=report_name)

        if data is not None:
            self.data = data
            self.data_properties.train_data, self.data_properties.test_data = SplitData(self.data, test_split_percentage)
        else:
            # Override user input for safety.
            self.data_properties.use_full_data = False       

        if self.data_properties.report is None:
            self.report = None
        else:
            self.report = self.data_properties.report
            self.report.WriteHeader("Cleaning")

        self.train_data = self.data_properties.train_data
        self.test_data = self.data_properties.test_data
=======
class Clean(MethodBase):

    
    def __init__(self, step=None, data=None, train_data=None, test_data=None, _data_properties=None, test_split_percentage=0.2, split=True, target_field="", report_name=None):   
        
        _data_properties = _contructor_data_properties(step)
>>>>>>> c70106ac

        if _data_properties is None:        
            super().__init__(data=data, train_data=train_data, test_data=test_data, test_split_percentage=test_split_percentage,
                        split=split, target_field=target_field, report_name=report_name)
        else:
            super().__init__(data=_data_properties.data, train_data=_data_properties.train_data, test_data=_data_properties.test_data, test_split_percentage=test_split_percentage,
                        split=_data_properties.split, target_field=_data_properties.target_field, report_name=_data_properties.report_name)
        
        if self._data_properties.report is not None:
            self.report.write_header("Cleaning")


    def remove_columns(self, threshold: float):
        """
        Remove columns from the dataframe that have more than the threshold value of missing columns.
        Example: Remove columns where > 50% of the data is missing.

<<<<<<< HEAD
        Args:
            threshold: Value between 0 and 1 that describes what percentage of a column can be missing values.

        Returns:
            Dataframe(s) missing values replaced by the method. If train and test are provided then the cleaned version 
            of both are returned. 
=======
        This function exists in `clean/utils.py`
        
        Parameters
        ----------
        threshold : float
            Value between 0 and 1 that describes what percentage of a column can be missing values.
        
        Returns
        -------
        Clean Object:
            Returns a deep copy of the Clean object.
>>>>>>> c70106ac
        """
        report_info = technique_reason_repo['clean']['general']['remove_columns']

<<<<<<< HEAD
        if self.data_properties.use_full_data:
            # Gather original data information
            original_columns = set(list(self.data.columns))
=======
        if not self._data_properties.split:            
            #Gather original data information
            original_columns = set(list(self._data_properties.data.columns))
>>>>>>> c70106ac

            self._data_properties.data = remove_columns_threshold(threshold, data=self._data_properties.data)

            # Write to report
            if self.report is not None:
                new_columns = original_columns.difference(self._data_properties.data.columns)
                self.report.report_technique(report_info, new_columns)

            return self.copy()

        else:
<<<<<<< HEAD
            # Gather original data information
            original_columns = set(list(self.train_data.columns))
=======
            #Gather original data information
            original_columns = set(list(self._data_properties.train_data.columns))
>>>>>>> c70106ac

            self._data_properties.train_data, self._data_properties.test_data = remove_columns_threshold(threshold,
                                                                                                        train_data=self._data_properties.train_data,
                                                                                                        test_data=self._data_properties.test_data)

            if self.report is not None:
<<<<<<< HEAD
                new_columns = original_columns.difference(
                    self.data_properties.train_data.columns)
                self.report.ReportTechnique(report_info, new_columns)
=======
                new_columns = original_columns.difference(self._data_properties.train_data.columns)
                self.report.report_technique(report_info, new_columns)
>>>>>>> c70106ac

            return self.copy()


    def remove_rows(self, threshold: float):
        """
        Remove rows from the dataframe that have more than the threshold value of missing rows.
        Example: Remove rows where > 50% of the data is missing.

        This function exists in `clean/utils.py`.
<<<<<<< HEAD

        Arguments:
            threshold {[float]} -- Value between 0 and 1 that describes what percentage of a row can be missing values.

        Returns:
            [DataFrame],  DataFrame] -- Dataframe(s) missing values replaced by the method. If train and test are provided then the cleaned version 
            of both are returned. 
=======

        Parameters
        ----------
        threshold : float
            Value between 0 and 1 that describes what percentage of a row can be missing values.
        
        Returns
        -------
        Clean Object:
            Returns a deep copy of the Clean object.
>>>>>>> c70106ac
        """

        report_info = technique_reason_repo['clean']['general']['remove_rows']

        if not self._data_properties.split:
            self._data_properties.data = remove_rows_threshold(threshold, data=self._data_properties.data)

<<<<<<< HEAD
            # Write to report
            if self.report is not None:
                self.report.ReportTechnique(report_info, [])
=======
            #Write to report
            if self.report is not None:            
                self.report.report_technique(report_info, [])
>>>>>>> c70106ac

            return self.copy()

        else:
<<<<<<< HEAD
            self.data_properties.train_data, self.data_properties.test_data = RemoveRows(threshold,
                                                                                         train_data=self.data_properties.train_data,
                                                                                         test_data=self.data_properties.test_data)

            # Write to report
            if self.report is not None:
                self.report.ReportTechnique(report_info, [])
=======
            self._data_properties.train_data, self._data_properties.test_data = remove_rows_threshold(threshold,
                                                                                                    train_data=self._data_properties.train_data,
                                                                                                    test_data=self._data_properties.test_data)

            #Write to report
            if self.report is not None:            
                self.report.report_technique(report_info, [])                                                                                    
>>>>>>> c70106ac

            return self.copy()
    
    def replace_missing_mean(self, *list_args, list_of_cols=[]):
        """
        Replaces missing values in every numeric column with the mean of that column.

        If no columns are supplied, missing values will be replaced with the mean in every numeric column.

        Mean: Average value of the column. Effected by outliers.

<<<<<<< HEAD
        This function exists in `clean/numeric.py` as `ReplaceMissingMeanMedianMode`.

        Keyword Arguments:
            list_of_cols {list} -- A list of specific columns to apply this technique to. (default: {[]})
            override {boolean} -- True or False depending on whether the list_of_cols overrides the columns in field_types
                                    Example: if list_of_cols is provided and override is true, the technique will only be applied
                                    to the the columns in list_of_cols (default: {False})
=======
        If a list of columns is provided use the list, otherwise use arguemnts.

        This function exists in `clean/numeric.py` as `replace_missing_mean_median_mode`.
        
        Parameters
        ----------
        list_args : str(s), optional
            Specific columns to apply this technique to
        list_of_cols : list, optional
            Specific columns to apply this technique to, by default []
        
        Returns
        -------
        Clean Object:
            Returns a deep copy of the Clean object.
>>>>>>> c70106ac
        """

        report_info = technique_reason_repo['clean']['numeric']['mean']
        
        ## If a list of columns is provided use the list, otherwise use arguemnts.
        list_of_cols = _input_columns(list_args, list_of_cols)

<<<<<<< HEAD
        if self.data_properties.use_full_data:
            self.data = ReplaceMissingMeanMedianMode(
                "mean", list_of_cols, data=self.data)
=======
        if not self._data_properties.split:
            self._data_properties.data = replace_missing_mean_median_mode(list_of_cols=list_of_cols, strategy="mean", data=self._data_properties.data)
>>>>>>> c70106ac

            # Write to report
            if self.report is not None:
                if list_of_cols:
                    self.report.report_technique(report_info, list_of_cols)
                else:
<<<<<<< HEAD
                    list_of_cols = _NumericFunctionInputConditions(
                        list_of_cols, self.data, None)
                    self.report.ReportTechnique(report_info, list_of_cols)
=======
                    list_of_cols = _numeric_input_conditions(list_of_cols, self._data_properties.data, None)
                    self.report.report_technique(report_info, list_of_cols)
>>>>>>> c70106ac

            return self.copy()

        else:
<<<<<<< HEAD
            self.data_properties.train_data, self.data_properties.test_data = ReplaceMissingMeanMedianMode("mean",
                                                                                                           list_of_cols=list_of_cols,
                                                                                                           train_data=self.data_properties.train_data,
                                                                                                           test_data=self.data_properties.test_data)

=======
            self._data_properties.train_data, self._data_properties.test_data = replace_missing_mean_median_mode(list_of_cols=list_of_cols,
                                                                                                            strategy="mean",                                                                                                            
                                                                                                            train_data=self._data_properties.train_data,
                                                                                                            test_data=self._data_properties.test_data)
            
>>>>>>> c70106ac
            if self.report is not None:
                if list_of_cols:
                    self.report.report_technique(report_info, list_of_cols)
                else:
<<<<<<< HEAD
                    list_of_cols = _NumericFunctionInputConditions(
                        list_of_cols, None, self.data_properties.train_data)
                    self.report.ReportTechnique(report_info, list_of_cols)
=======
                    list_of_cols = _numeric_input_conditions(list_of_cols, None, self._data_properties.train_data)
                    self.report.report_technique(report_info, list_of_cols)
>>>>>>> c70106ac

            return self.copy()

    def replace_missing_median(self, *list_args, list_of_cols=[]):
        """
        Replaces missing values in every numeric column with the median of that column.

        If no columns are supplied, missing values will be replaced with the mean in every numeric column.

        Median: Middle value of a list of numbers. Equal to the mean if data follows normal distribution. Not effected much by anomalies.

<<<<<<< HEAD
        This function exists in `clean/numeric.py` as `ReplaceMissingMeanMedianMode`.

        Keyword Arguments:
            list_of_cols {list} -- A list of specific columns to apply this technique to. (default: {[]})
            override {boolean} -- True or False depending on whether the list_of_cols overrides the columns in field_types
                                    Example: if list_of_cols is provided and override is true, the technique will only be applied
                                    to the the columns in list_of_cols (default: {False})                       
=======
        If a list of columns is provided use the list, otherwise use arguemnts.

        This function exists in `clean/numeric.py` as `replace_missing_mean_median_mode`.
        
        Parameters
        ----------
        list_args : str(s), optional
            Specific columns to apply this technique to.
        list_of_cols : list, optional
            Specific columns to apply this technique to., by default []
        
        Returns
        -------
        Clean Object:
            Returns a deep copy of the Clean object.
>>>>>>> c70106ac
        """

        report_info = technique_reason_repo['clean']['numeric']['median']

<<<<<<< HEAD
        if self.data_properties.use_full_data:
            self.data = ReplaceMissingMeanMedianMode(
                "median", list_of_cols, data=self.data)

=======
        ## If a list of columns is provided use the list, otherwise use arguemnts.
        list_of_cols = _input_columns(list_args, list_of_cols)

        if not self._data_properties.split:
            self._data_properties.data = replace_missing_mean_median_mode(list_of_cols=list_of_cols, strategy="median", data=self._data_properties.data)
            
>>>>>>> c70106ac
            if self.report is not None:
                if list_of_cols:
                    self.report.report_technique(report_info, list_of_cols)
                else:
<<<<<<< HEAD
                    list_of_cols = _NumericFunctionInputConditions(
                        list_of_cols, self.data, None)
                    self.report.ReportTechnique(report_info, list_of_cols)
=======
                    list_of_cols = _numeric_input_conditions(list_of_cols, self._data_properties.data, None)
                    self.report.report_technique(report_info, list_of_cols)
>>>>>>> c70106ac

            return self.copy()

        else:
<<<<<<< HEAD
            self.data_properties.train_data, self.data_properties.test_data = ReplaceMissingMeanMedianMode("median",
                                                                                                           list_of_cols=list_of_cols,
                                                                                                           train_data=self.data_properties.train_data,
                                                                                                           test_data=self.data_properties.test_data)
=======
            self._data_properties.train_data, self._data_properties.test_data = replace_missing_mean_median_mode(list_of_cols=list_of_cols,
                                                                                                            strategy="median",                                                                                                            
                                                                                                            train_data=self._data_properties.train_data,
                                                                                                            test_data=self._data_properties.test_data)
>>>>>>> c70106ac

            if self.report is not None:
                if list_of_cols:
                    self.report.report_technique(report_info, list_of_cols)
                else:
<<<<<<< HEAD
                    list_of_cols = _NumericFunctionInputConditions(
                        list_of_cols, None, self.data_properties.train_data)
                    self.report.ReportTechnique(report_info, list_of_cols)
=======
                    list_of_cols = _numeric_input_conditions(list_of_cols, None, self._data_properties.train_data)
                    self.report.report_technique(report_info, list_of_cols)

            return self.copy()
>>>>>>> c70106ac

    def replace_missing_mostcommon(self, *list_args, list_of_cols=[]):
        """
        Replaces missing values in every numeric column with the most common value of that column

        Mode: Most common value.

        If a list of columns is provided use the list, otherwise use arguemnts.

<<<<<<< HEAD
        This function exists in `clean/numeric.py` as `ReplaceMissingMeanMedianMode`.

        Keyword Arguments:
            list_of_cols {list} -- A list of specific columns to apply this technique to. (default: {[]})
            override {boolean} -- True or False depending on whether the list_of_cols overrides the columns in field_types
                                    Example: if list_of_cols is provided and override is true, the technique will only be applied
                                    to the the columns in list_of_cols (default: {False})      
=======
        This function exists in `clean/numeric.py` as `replace_missing_mean_median_mode`.
        
        Parameters
        ----------
        list_args : str(s), optional
            Specific columns to apply this technique to.
        list_of_cols : list, optional
            A list of specific columns to apply this technique to., by default []
        
        Returns
        -------
        Clean Object:
            Returns a deep copy of the Clean object.
>>>>>>> c70106ac
        """
       
        report_info = technique_reason_repo['clean']['numeric']['mode']

<<<<<<< HEAD
        if self.data_properties.use_full_data:
            self.data = ReplaceMissingMeanMedianMode(
                "most_frequent", list_of_cols, data=self.data)
=======
        ## If a list of columns is provided use the list, otherwise use arguemnts.
        list_of_cols = _input_columns(list_args, list_of_cols)

        if not self._data_properties.split:
            self._data_properties.data = replace_missing_mean_median_mode(list_of_cols=list_of_cols, strategy="most_frequent", data=self._data_properties.data)
>>>>>>> c70106ac

            if self.report is not None:
                if list_of_cols:
                    self.report.report_technique(report_info, list_of_cols)
                else:
<<<<<<< HEAD
                    list_of_cols = _NumericFunctionInputConditions(
                        list_of_cols, self.data, None)
                    self.report.ReportTechnique(report_info, list_of_cols)
=======
                    list_of_cols = _numeric_input_conditions(list_of_cols, self._data_properties.data, None)
                    self.report.report_technique(report_info, list_of_cols)
>>>>>>> c70106ac

            return self.copy()

        else:
<<<<<<< HEAD
            self.data_properties.train_data, self.data_properties.test_data = ReplaceMissingMeanMedianMode("most_frequent",
                                                                                                           list_of_cols=list_of_cols,
                                                                                                           train_data=self.data_properties.train_data,
                                                                                                           test_data=self.data_properties.test_data)
=======
            self._data_properties.train_data, self._data_properties.test_data = replace_missing_mean_median_mode(list_of_cols=list_of_cols,
                                                                                                            strategy="most_frequent",                                                                                                            
                                                                                                            train_data=self._data_properties.train_data,
                                                                                                            test_data=self._data_properties.test_data)
>>>>>>> c70106ac
            if self.report is not None:
                if list_of_cols:
                    self.report.report_technique(report_info, list_of_cols)
                else:
<<<<<<< HEAD
                    list_of_cols = _NumericFunctionInputConditions(
                        list_of_cols, None, self.data_properties.train_data)
                    self.report.ReportTechnique(report_info, list_of_cols)
=======
                    list_of_cols = _numeric_input_conditions(list_of_cols, None, self._data_properties.train_data)
                    self.report.report_technique(report_info, list_of_cols)
>>>>>>> c70106ac

            return self.copy()

    def replace_missing_constant(self, *list_args, list_of_cols=[], constant=0, col_mapping=None):
        """
        Replaces missing values in every numeric column with a constant.

        If no columns are supplied, missing values will be replaced with the mean in every numeric column.

<<<<<<< HEAD
        This function exists in `clean/numeric.py` as `ReplaceMissingConstant`.

        Keyword Arguments:
            constant {int or float} -- Numeric value to replace all missing values with (default: {0})
            col_to_constant {list} or {dict} -- A list of specific columns to apply this technique to or a dictionary
            mapping {Column Name: `constant`}. (default: {[]})
            override {boolean} -- True or False depending on whether the custom_cols overrides the columns in field_types
                                    Example: if custom_cols is provided and override is true, the technique will only be applied
                                    to the the columns in custom_cols (default: {False})
=======
        If a list of columns is provided use the list, otherwise use arguemnts.

        This function exists in `clean/numeric.py` as `replace_missing_constant`.
        
        Parameters
        ----------
        list_args : str(s), optional
            Specific columns to apply this technique to.
        list_of_cols : list, optional
            A list of specific columns to apply this technique to., by default []
        constant : int or float, optional
            Numeric value to replace all missing values with , by default 0
        col_mapping : dict, optional
            Dictionary mapping {'ColumnName': `constant`}, by default None
>>>>>>> c70106ac
        
        Returns
        -------
        Clean Object:
            Returns a deep copy of the Clean object.

        Examples
        --------
        >>> replace_missing_constant(col_mapping={'a': 1, 'b': 2, 'c': 3})

        >>> replace_missing_constant('col1', 'col2', constant=2)
        """

        report_info = technique_reason_repo['clean']['numeric']['constant']

<<<<<<< HEAD
        if self.data_properties.use_full_data:
            self.data = ReplaceMissingConstant(
                constant, col_to_constant, data=self.data)
=======
        if col_mapping:
            col_to_constant = col_mapping
        else:
            ## If a list of columns is provided use the list, otherwise use arguemnts.
            col_to_constant = _input_columns(list_args, list_of_cols)

        if not self._data_properties.split:
            self._data_properties.data = replace_missing_constant(col_to_constant=col_to_constant, constant=constant, data=self._data_properties.data)
>>>>>>> c70106ac

            if self.report is not None:
                if not col_to_constant:
                    self.report.report_technique(report_info, self._data_properties.data.columns)
                else:
<<<<<<< HEAD
                    self.report.ReportTechnique(
                        report_info, list(col_to_constant))
=======
                    self.report.report_technique(report_info, list(col_to_constant))
>>>>>>> c70106ac

            return self.copy()

        else:
<<<<<<< HEAD
            self.data_properties.train_data, self.data_properties.test_data = ReplaceMissingConstant(constant,
                                                                                                     col_to_constant,
                                                                                                     train_data=self.data_properties.train_data,
                                                                                                     test_data=self.data_properties.test_data)

            if self.report is not None:
                if col_to_constant is None:
                    self.report.ReportTechnique(
                        report_info, self.data_properties.train_data.columns)
                else:
                    self.report.ReportTechnique(
                        report_info, list(col_to_constant))
=======
            self._data_properties.train_data, self._data_properties.test_data = replace_missing_constant(col_to_constant=col_to_constant,
                                                                                                    constant=constant,                                                                                                    
                                                                                                    train_data=self._data_properties.train_data,
                                                                                                    test_data=self._data_properties.test_data)

            if self.report is not None:
                if not col_to_constant:
                    self.report.report_technique(report_info, self._data_properties.train_data.columns)
                else:
                    self.report.report_technique(report_info, list(col_to_constant))

            return self.copy()
>>>>>>> c70106ac


    def replace_missing_new_category(self, *list_args, list_of_cols=[], new_category=None, col_mapping=None):
        """
        Replaces missing values in categorical column with its own category. The categories can be autochosen
        from the defaults set.

        For numeric categorical columns default values are: -1, -999, -9999
        For string categorical columns default values are: "Other", "Unknown", "MissingDataCategory"

<<<<<<< HEAD
        This function exists in `clean/categorical.py` as `ReplaceMissingNewCategory`.

        Keyword Arguments:
            new_category {str} or  {int} or {float} -- Category to replace missing values with (default: {None})
            col_to_category {list} or {dict} -- A list of specific columns to apply this technique to or a dictionary
                                                mapping {Column Name: `constant`}. (default: {[]})
            override {boolean} -- True or False depending on whether the custom_cols overrides the columns in field_types
                                    Example: if custom_cols is provided and override is true, the technique will only be applied
                                    to the the columns in custom_cols (default: {False})

        Examples:

        >>>> ReplaceMissingCategory({'a': "Green", 'b': "Canada", 'c': "December"})
        >>>> ReplaceMissingCategory("Blue", ['a', 'b', 'c'])
        """
=======
        If a list of columns is provided use the list, otherwise use arguemnts.

        This function exists in `clean/categorical.py` as `replace_missing_new_category`.
        
        Parameters
        ----------
        list_args : str(s), optional
            Specific columns to apply this technique to.
        list_of_cols : list, optional
            A list of specific columns to apply this technique to., by default []
        new_category : str, int, or float, optional
            Category to replace missing values with, by default None
        col_mapping : dict, optional
           Dictionary mapping {'ColumnName': `constant`}, by default None
>>>>>>> c70106ac
        
        Returns
        -------
        Clean Object:
            Returns a deep copy of the Clean object.

        Examples
        --------
        >>> replace_missing_new_category(col_mapping={'col1': "Green", 'col2': "Canada", 'col3': "December"})

        >>> replace_missing_new_category('col1', 'col2', 'col3', new_category='Blue')
        """

        report_info = technique_reason_repo['clean']['categorical']['new_category']
        
        ## If dictionary mapping is provided, use that otherwise use column
        if col_mapping:
            col_to_category = col_mapping
        else:
            ## If a list of columns is provided use the list, otherwise use arguemnts.
            col_to_category = _input_columns(list_args, list_of_cols)

        if not self._data_properties.split:
            self._data_properties.data = replace_missing_new_category(col_to_category=col_to_category, constant=new_category, data=self._data_properties.data)

            if self.report is not None:
                if not col_to_category:
                    self.report.report_technique(report_info, self._data_properties.data.columns)
                else:
<<<<<<< HEAD
                    self.report.ReportTechnique(
                        report_info, list(col_to_category))
=======
                    self.report.report_technique(report_info, list(col_to_category))
>>>>>>> c70106ac

            return self.copy()

        else:
            self._data_properties.train_data, self._data_properties.test_data = replace_missing_new_category(col_to_category=col_to_category,
                                                                                                        constant=new_category,                                                                                                                                                                                                            
                                                                                                        train_data=self._data_properties.train_data,
                                                                                                        test_data=self._data_properties.test_data)

            if self.report is not None:
                if col_to_category is None:
<<<<<<< HEAD
                    self.report.ReportTechnique(
                        report_info, self.data_properties.train_data.columns)
                else:
                    self.report.ReportTechnique(
                        report_info, list(col_to_category))
=======
                    self.report.report_technique(report_info, self._data_properties.train_data.columns)
                else:
                    self.report.report_technique(report_info, list(col_to_category))                                                                                                   

            return self.copy()
>>>>>>> c70106ac


    def replace_missing_remove_row(self, *list_args, list_of_cols=[]):
        """
        Remove rows where the value of a column for those rows is missing.

        If a list of columns is provided use the list, otherwise use arguemnts.

<<<<<<< HEAD
        This function exists in `clean/categorical.py` as `ReplaceMissingRemoveRow`.

        Keyword Arguments:
            cols_to_remove {list} -- A list of specific columns to remove. (default: {[]})
            override {boolean} -- True or False depending on whether the custom_cols overrides the columns in field_types
                                    Example: if custom_cols is provided and override is true, the technique will only be applied
                                    to the the columns in custom_cols (default: {False})
=======
        This function exists in `clean/categorical.py` as `replace_missing_remove_row`.
        
        Parameters
        ----------
        list_args : str(s), optional
            Specific columns to apply this technique to.
        list_of_cols : list, optional
            A list of specific columns to apply this technique to., by default []

        Returns
        -------
        Clean Object:
            Returns a deep copy of the Clean object.
>>>>>>> c70106ac
        """

        report_info = technique_reason_repo['clean']['categorical']['remove_rows']

        ## If a list of columns is provided use the list, otherwise use arguemnts.
        list_of_cols = _input_columns(list_args, list_of_cols)

        if not self._data_properties.split:
            self._data_properties.data = replace_missing_remove_row(list_of_cols, data=self._data_properties.data)

            if self.report is not None:
                self.report.report_technique(report_info, list_of_cols)

            return self.copy()

        else:
<<<<<<< HEAD
            self.data_properties.train_data, self.data_properties.test_data = ReplaceMissingRemoveRow(cols_to_remove,
                                                                                                      train_data=self.data_properties.train_data,
                                                                                                      test_data=self.data_properties.test_data)
=======
            self._data_properties.train_data, self._data_properties.test_data = replace_missing_remove_row(list_of_cols,                                                                                                    
                                                                                                    train_data=self._data_properties.train_data,
                                                                                                    test_data=self._data_properties.test_data)                                                                                        
>>>>>>> c70106ac

            if self.report is not None:
                self.report.report_technique(report_info, list_of_cols)

            return self.copy()


    def remove_duplicate_rows(self, *list_args, list_of_cols=[]):
        """
        Remove rows from the data that are exact duplicates of each other and leave only 1.
        This can be used to reduce processing time or performance for algorithms where
        duplicates have no effect on the outcome (i.e DBSCAN)

        If a list of columns is provided use the list, otherwise use arguemnts.

        This function exists in `clean/util.py` as `remove_duplicate_rows`.
       
        Parameters
        ----------
        list_args : str(s), optional
            Specific columns to apply this technique to.
        list_of_cols : list, optional
            A list of specific columns to apply this technique to., by default []
       
        Returns
        -------
        Clean Object:
            Returns a deep copy of the Clean object.
        """
    
        report_info = technique_reason_repo['clean']['general']['remove_duplicate_rows']
        
        ## If a list of columns is provided use the list, otherwise use arguemnts.
        list_of_cols = _input_columns(list_args, list_of_cols)
   
        if not self._data_properties.split:
            self._data_properties.data = remove_duplicate_rows(list_of_cols=list_of_cols, data=self._data_properties.data)

            if self.report is not None:
                self.report.report_technique(report_info, list_of_cols)
    
            return self.copy()
    
        else:
            self._data_properties.train_data, self._data_properties.test_data = remove_duplicate_rows(list_of_cols=list_of_cols,
                                                                                                train_data=self._data_properties.train_data,
                                                                                                test_data=self._data_properties.test_data)

            if self.report is not None:
                self.report.report_technique(report_info, list_of_cols)

            return self.copy()


    def remove_duplicate_columns(self):
        """
        Remove columns from the data that are exact duplicates of each other and leave only 1.
        
        Returns
        -------
        Clean Object:
            Returns a deep copy of the Clean object.
        """
    
        report_info = technique_reason_repo['clean']['general']['remove_duplicate_columns']
    
        if not self._data_properties.split:
            self._data_properties.data = remove_duplicate_columns(data=self._data_properties.data)

            if self.report is not None:
                self.report.report_technique(report_info, list_of_cols)
    
            return self.copy()
    
        else:
            self._data_properties.train_data, self._data_properties.test_data = remove_duplicate_columns(train_data=self._data_properties.train_data,
                                                                                                        test_data=self._data_properties.test_data)

            if self.report is not None:
                self.report.report_technique(report_info, list_of_cols)

            return self.copy()


    def replace_missing_random_discrete(self, *list_args, list_of_cols=[]):
        """
        Replace missing values in with a random number based off the distribution (number of occurences) 
        of the data.

        If a list of columns is provided use the list, otherwise use arguemnts.
        
        Parameters
        ----------
        list_args : str(s), optional
            Specific columns to apply this technique to.
        list_of_cols : list, optional
            A list of specific columns to apply this technique to., by default []
        
        Returns
        -------
        Clean Object:
            Returns a deep copy of the Clean object.

        Examples
        --------
        >>> For example if your data was [5, 5, NaN, 1, 2]
        >>> There would be a 50% chance that the NaN would be replaced with a 5, a 25% chance for 1 and a 25% chance for 2.

        """
    
        report_info = technique_reason_repo['clean']['general']['random_discrete']
        
        ## If a list of columns is provided use the list, otherwise use arguemnts.
        list_of_cols = _input_columns(list_args, list_of_cols)
        
        if not self._data_properties.split:   
            self._data_properties.data = replace_missing_random_discrete(list_of_cols, data=self._data_properties.data)

            if self.report is not None:
                self.report.report_technique(report_info, list_of_cols)
    
            return self.copy()
    
        else:
            self._data_properties.train_data, self._data_properties.test_data = replace_missing_random_discrete(list_of_cols,
                                                                                                            train_data=self._data_properties.train_data,
                                                                                                            test_data=self._data_properties.test_data)
    
            if self.report is not None:
                self.report.report_technique(report_info, list_of_cols)
    
            return self.copy()<|MERGE_RESOLUTION|>--- conflicted
+++ resolved
@@ -18,41 +18,11 @@
     except yaml.YAMLError as e:
         print("Could not load yaml file.")
 
-<<<<<<< HEAD
-
-class Clean():
-
-    def __init__(self, data=None, train_data=None, test_data=None, test_split_percentage=0.2, use_full_data=False, target_field="", report_name=None):
-
-        if not _FunctionInputValidation(data, train_data, test_data):
-            raise ValueError("Error initialzing constructor, please provide one of either data or train_data and test_data, not both.")
-
-        self.data_properties = Data(data, train_data, test_data, use_full_data=use_full_data,
-                                    target_field=target_field, report_name=report_name)
-
-        if data is not None:
-            self.data = data
-            self.data_properties.train_data, self.data_properties.test_data = SplitData(self.data, test_split_percentage)
-        else:
-            # Override user input for safety.
-            self.data_properties.use_full_data = False       
-
-        if self.data_properties.report is None:
-            self.report = None
-        else:
-            self.report = self.data_properties.report
-            self.report.WriteHeader("Cleaning")
-
-        self.train_data = self.data_properties.train_data
-        self.test_data = self.data_properties.test_data
-=======
 class Clean(MethodBase):
-
     
     def __init__(self, step=None, data=None, train_data=None, test_data=None, _data_properties=None, test_split_percentage=0.2, split=True, target_field="", report_name=None):   
         
         _data_properties = _contructor_data_properties(step)
->>>>>>> c70106ac
 
         if _data_properties is None:        
             super().__init__(data=data, train_data=train_data, test_data=test_data, test_split_percentage=test_split_percentage,
@@ -70,14 +40,6 @@
         Remove columns from the dataframe that have more than the threshold value of missing columns.
         Example: Remove columns where > 50% of the data is missing.
 
-<<<<<<< HEAD
-        Args:
-            threshold: Value between 0 and 1 that describes what percentage of a column can be missing values.
-
-        Returns:
-            Dataframe(s) missing values replaced by the method. If train and test are provided then the cleaned version 
-            of both are returned. 
-=======
         This function exists in `clean/utils.py`
         
         Parameters
@@ -89,19 +51,12 @@
         -------
         Clean Object:
             Returns a deep copy of the Clean object.
->>>>>>> c70106ac
         """
         report_info = technique_reason_repo['clean']['general']['remove_columns']
 
-<<<<<<< HEAD
-        if self.data_properties.use_full_data:
-            # Gather original data information
-            original_columns = set(list(self.data.columns))
-=======
         if not self._data_properties.split:            
             #Gather original data information
             original_columns = set(list(self._data_properties.data.columns))
->>>>>>> c70106ac
 
             self._data_properties.data = remove_columns_threshold(threshold, data=self._data_properties.data)
 
@@ -113,27 +68,16 @@
             return self.copy()
 
         else:
-<<<<<<< HEAD
-            # Gather original data information
-            original_columns = set(list(self.train_data.columns))
-=======
             #Gather original data information
             original_columns = set(list(self._data_properties.train_data.columns))
->>>>>>> c70106ac
 
             self._data_properties.train_data, self._data_properties.test_data = remove_columns_threshold(threshold,
                                                                                                         train_data=self._data_properties.train_data,
                                                                                                         test_data=self._data_properties.test_data)
 
             if self.report is not None:
-<<<<<<< HEAD
-                new_columns = original_columns.difference(
-                    self.data_properties.train_data.columns)
-                self.report.ReportTechnique(report_info, new_columns)
-=======
                 new_columns = original_columns.difference(self._data_properties.train_data.columns)
                 self.report.report_technique(report_info, new_columns)
->>>>>>> c70106ac
 
             return self.copy()
 
@@ -144,15 +88,6 @@
         Example: Remove rows where > 50% of the data is missing.
 
         This function exists in `clean/utils.py`.
-<<<<<<< HEAD
-
-        Arguments:
-            threshold {[float]} -- Value between 0 and 1 that describes what percentage of a row can be missing values.
-
-        Returns:
-            [DataFrame],  DataFrame] -- Dataframe(s) missing values replaced by the method. If train and test are provided then the cleaned version 
-            of both are returned. 
-=======
 
         Parameters
         ----------
@@ -163,7 +98,6 @@
         -------
         Clean Object:
             Returns a deep copy of the Clean object.
->>>>>>> c70106ac
         """
 
         report_info = technique_reason_repo['clean']['general']['remove_rows']
@@ -171,28 +105,13 @@
         if not self._data_properties.split:
             self._data_properties.data = remove_rows_threshold(threshold, data=self._data_properties.data)
 
-<<<<<<< HEAD
-            # Write to report
-            if self.report is not None:
-                self.report.ReportTechnique(report_info, [])
-=======
             #Write to report
             if self.report is not None:            
                 self.report.report_technique(report_info, [])
->>>>>>> c70106ac
-
-            return self.copy()
-
-        else:
-<<<<<<< HEAD
-            self.data_properties.train_data, self.data_properties.test_data = RemoveRows(threshold,
-                                                                                         train_data=self.data_properties.train_data,
-                                                                                         test_data=self.data_properties.test_data)
-
-            # Write to report
-            if self.report is not None:
-                self.report.ReportTechnique(report_info, [])
-=======
+
+            return self.copy()
+
+        else:
             self._data_properties.train_data, self._data_properties.test_data = remove_rows_threshold(threshold,
                                                                                                     train_data=self._data_properties.train_data,
                                                                                                     test_data=self._data_properties.test_data)
@@ -200,7 +119,6 @@
             #Write to report
             if self.report is not None:            
                 self.report.report_technique(report_info, [])                                                                                    
->>>>>>> c70106ac
 
             return self.copy()
     
@@ -212,15 +130,6 @@
 
         Mean: Average value of the column. Effected by outliers.
 
-<<<<<<< HEAD
-        This function exists in `clean/numeric.py` as `ReplaceMissingMeanMedianMode`.
-
-        Keyword Arguments:
-            list_of_cols {list} -- A list of specific columns to apply this technique to. (default: {[]})
-            override {boolean} -- True or False depending on whether the list_of_cols overrides the columns in field_types
-                                    Example: if list_of_cols is provided and override is true, the technique will only be applied
-                                    to the the columns in list_of_cols (default: {False})
-=======
         If a list of columns is provided use the list, otherwise use arguemnts.
 
         This function exists in `clean/numeric.py` as `replace_missing_mean_median_mode`.
@@ -236,7 +145,6 @@
         -------
         Clean Object:
             Returns a deep copy of the Clean object.
->>>>>>> c70106ac
         """
 
         report_info = technique_reason_repo['clean']['numeric']['mean']
@@ -244,57 +152,31 @@
         ## If a list of columns is provided use the list, otherwise use arguemnts.
         list_of_cols = _input_columns(list_args, list_of_cols)
 
-<<<<<<< HEAD
-        if self.data_properties.use_full_data:
-            self.data = ReplaceMissingMeanMedianMode(
-                "mean", list_of_cols, data=self.data)
-=======
         if not self._data_properties.split:
             self._data_properties.data = replace_missing_mean_median_mode(list_of_cols=list_of_cols, strategy="mean", data=self._data_properties.data)
->>>>>>> c70106ac
 
             # Write to report
             if self.report is not None:
                 if list_of_cols:
                     self.report.report_technique(report_info, list_of_cols)
                 else:
-<<<<<<< HEAD
-                    list_of_cols = _NumericFunctionInputConditions(
-                        list_of_cols, self.data, None)
-                    self.report.ReportTechnique(report_info, list_of_cols)
-=======
                     list_of_cols = _numeric_input_conditions(list_of_cols, self._data_properties.data, None)
                     self.report.report_technique(report_info, list_of_cols)
->>>>>>> c70106ac
-
-            return self.copy()
-
-        else:
-<<<<<<< HEAD
-            self.data_properties.train_data, self.data_properties.test_data = ReplaceMissingMeanMedianMode("mean",
-                                                                                                           list_of_cols=list_of_cols,
-                                                                                                           train_data=self.data_properties.train_data,
-                                                                                                           test_data=self.data_properties.test_data)
-
-=======
+
+            return self.copy()
+
+        else:
             self._data_properties.train_data, self._data_properties.test_data = replace_missing_mean_median_mode(list_of_cols=list_of_cols,
                                                                                                             strategy="mean",                                                                                                            
                                                                                                             train_data=self._data_properties.train_data,
                                                                                                             test_data=self._data_properties.test_data)
             
->>>>>>> c70106ac
             if self.report is not None:
                 if list_of_cols:
                     self.report.report_technique(report_info, list_of_cols)
                 else:
-<<<<<<< HEAD
-                    list_of_cols = _NumericFunctionInputConditions(
-                        list_of_cols, None, self.data_properties.train_data)
-                    self.report.ReportTechnique(report_info, list_of_cols)
-=======
                     list_of_cols = _numeric_input_conditions(list_of_cols, None, self._data_properties.train_data)
                     self.report.report_technique(report_info, list_of_cols)
->>>>>>> c70106ac
 
             return self.copy()
 
@@ -306,15 +188,6 @@
 
         Median: Middle value of a list of numbers. Equal to the mean if data follows normal distribution. Not effected much by anomalies.
 
-<<<<<<< HEAD
-        This function exists in `clean/numeric.py` as `ReplaceMissingMeanMedianMode`.
-
-        Keyword Arguments:
-            list_of_cols {list} -- A list of specific columns to apply this technique to. (default: {[]})
-            override {boolean} -- True or False depending on whether the list_of_cols overrides the columns in field_types
-                                    Example: if list_of_cols is provided and override is true, the technique will only be applied
-                                    to the the columns in list_of_cols (default: {False})                       
-=======
         If a list of columns is provided use the list, otherwise use arguemnts.
 
         This function exists in `clean/numeric.py` as `replace_missing_mean_median_mode`.
@@ -330,66 +203,39 @@
         -------
         Clean Object:
             Returns a deep copy of the Clean object.
->>>>>>> c70106ac
         """
 
         report_info = technique_reason_repo['clean']['numeric']['median']
 
-<<<<<<< HEAD
-        if self.data_properties.use_full_data:
-            self.data = ReplaceMissingMeanMedianMode(
-                "median", list_of_cols, data=self.data)
-
-=======
         ## If a list of columns is provided use the list, otherwise use arguemnts.
         list_of_cols = _input_columns(list_args, list_of_cols)
 
         if not self._data_properties.split:
             self._data_properties.data = replace_missing_mean_median_mode(list_of_cols=list_of_cols, strategy="median", data=self._data_properties.data)
             
->>>>>>> c70106ac
             if self.report is not None:
                 if list_of_cols:
                     self.report.report_technique(report_info, list_of_cols)
                 else:
-<<<<<<< HEAD
-                    list_of_cols = _NumericFunctionInputConditions(
-                        list_of_cols, self.data, None)
-                    self.report.ReportTechnique(report_info, list_of_cols)
-=======
                     list_of_cols = _numeric_input_conditions(list_of_cols, self._data_properties.data, None)
                     self.report.report_technique(report_info, list_of_cols)
->>>>>>> c70106ac
-
-            return self.copy()
-
-        else:
-<<<<<<< HEAD
-            self.data_properties.train_data, self.data_properties.test_data = ReplaceMissingMeanMedianMode("median",
-                                                                                                           list_of_cols=list_of_cols,
-                                                                                                           train_data=self.data_properties.train_data,
-                                                                                                           test_data=self.data_properties.test_data)
-=======
+
+            return self.copy()
+
+        else:
             self._data_properties.train_data, self._data_properties.test_data = replace_missing_mean_median_mode(list_of_cols=list_of_cols,
                                                                                                             strategy="median",                                                                                                            
                                                                                                             train_data=self._data_properties.train_data,
                                                                                                             test_data=self._data_properties.test_data)
->>>>>>> c70106ac
 
             if self.report is not None:
                 if list_of_cols:
                     self.report.report_technique(report_info, list_of_cols)
                 else:
-<<<<<<< HEAD
-                    list_of_cols = _NumericFunctionInputConditions(
-                        list_of_cols, None, self.data_properties.train_data)
-                    self.report.ReportTechnique(report_info, list_of_cols)
-=======
                     list_of_cols = _numeric_input_conditions(list_of_cols, None, self._data_properties.train_data)
                     self.report.report_technique(report_info, list_of_cols)
 
             return self.copy()
->>>>>>> c70106ac
 
     def replace_missing_mostcommon(self, *list_args, list_of_cols=[]):
         """
@@ -399,15 +245,6 @@
 
         If a list of columns is provided use the list, otherwise use arguemnts.
 
-<<<<<<< HEAD
-        This function exists in `clean/numeric.py` as `ReplaceMissingMeanMedianMode`.
-
-        Keyword Arguments:
-            list_of_cols {list} -- A list of specific columns to apply this technique to. (default: {[]})
-            override {boolean} -- True or False depending on whether the list_of_cols overrides the columns in field_types
-                                    Example: if list_of_cols is provided and override is true, the technique will only be applied
-                                    to the the columns in list_of_cols (default: {False})      
-=======
         This function exists in `clean/numeric.py` as `replace_missing_mean_median_mode`.
         
         Parameters
@@ -421,62 +258,36 @@
         -------
         Clean Object:
             Returns a deep copy of the Clean object.
->>>>>>> c70106ac
         """
        
         report_info = technique_reason_repo['clean']['numeric']['mode']
 
-<<<<<<< HEAD
-        if self.data_properties.use_full_data:
-            self.data = ReplaceMissingMeanMedianMode(
-                "most_frequent", list_of_cols, data=self.data)
-=======
         ## If a list of columns is provided use the list, otherwise use arguemnts.
         list_of_cols = _input_columns(list_args, list_of_cols)
 
         if not self._data_properties.split:
             self._data_properties.data = replace_missing_mean_median_mode(list_of_cols=list_of_cols, strategy="most_frequent", data=self._data_properties.data)
->>>>>>> c70106ac
 
             if self.report is not None:
                 if list_of_cols:
                     self.report.report_technique(report_info, list_of_cols)
                 else:
-<<<<<<< HEAD
-                    list_of_cols = _NumericFunctionInputConditions(
-                        list_of_cols, self.data, None)
-                    self.report.ReportTechnique(report_info, list_of_cols)
-=======
                     list_of_cols = _numeric_input_conditions(list_of_cols, self._data_properties.data, None)
                     self.report.report_technique(report_info, list_of_cols)
->>>>>>> c70106ac
-
-            return self.copy()
-
-        else:
-<<<<<<< HEAD
-            self.data_properties.train_data, self.data_properties.test_data = ReplaceMissingMeanMedianMode("most_frequent",
-                                                                                                           list_of_cols=list_of_cols,
-                                                                                                           train_data=self.data_properties.train_data,
-                                                                                                           test_data=self.data_properties.test_data)
-=======
+
+            return self.copy()
+
+        else:
             self._data_properties.train_data, self._data_properties.test_data = replace_missing_mean_median_mode(list_of_cols=list_of_cols,
                                                                                                             strategy="most_frequent",                                                                                                            
                                                                                                             train_data=self._data_properties.train_data,
                                                                                                             test_data=self._data_properties.test_data)
->>>>>>> c70106ac
             if self.report is not None:
                 if list_of_cols:
                     self.report.report_technique(report_info, list_of_cols)
                 else:
-<<<<<<< HEAD
-                    list_of_cols = _NumericFunctionInputConditions(
-                        list_of_cols, None, self.data_properties.train_data)
-                    self.report.ReportTechnique(report_info, list_of_cols)
-=======
                     list_of_cols = _numeric_input_conditions(list_of_cols, None, self._data_properties.train_data)
                     self.report.report_technique(report_info, list_of_cols)
->>>>>>> c70106ac
 
             return self.copy()
 
@@ -486,17 +297,6 @@
 
         If no columns are supplied, missing values will be replaced with the mean in every numeric column.
 
-<<<<<<< HEAD
-        This function exists in `clean/numeric.py` as `ReplaceMissingConstant`.
-
-        Keyword Arguments:
-            constant {int or float} -- Numeric value to replace all missing values with (default: {0})
-            col_to_constant {list} or {dict} -- A list of specific columns to apply this technique to or a dictionary
-            mapping {Column Name: `constant`}. (default: {[]})
-            override {boolean} -- True or False depending on whether the custom_cols overrides the columns in field_types
-                                    Example: if custom_cols is provided and override is true, the technique will only be applied
-                                    to the the columns in custom_cols (default: {False})
-=======
         If a list of columns is provided use the list, otherwise use arguemnts.
 
         This function exists in `clean/numeric.py` as `replace_missing_constant`.
@@ -511,7 +311,6 @@
             Numeric value to replace all missing values with , by default 0
         col_mapping : dict, optional
             Dictionary mapping {'ColumnName': `constant`}, by default None
->>>>>>> c70106ac
         
         Returns
         -------
@@ -527,11 +326,6 @@
 
         report_info = technique_reason_repo['clean']['numeric']['constant']
 
-<<<<<<< HEAD
-        if self.data_properties.use_full_data:
-            self.data = ReplaceMissingConstant(
-                constant, col_to_constant, data=self.data)
-=======
         if col_mapping:
             col_to_constant = col_mapping
         else:
@@ -540,36 +334,16 @@
 
         if not self._data_properties.split:
             self._data_properties.data = replace_missing_constant(col_to_constant=col_to_constant, constant=constant, data=self._data_properties.data)
->>>>>>> c70106ac
 
             if self.report is not None:
                 if not col_to_constant:
                     self.report.report_technique(report_info, self._data_properties.data.columns)
                 else:
-<<<<<<< HEAD
-                    self.report.ReportTechnique(
-                        report_info, list(col_to_constant))
-=======
                     self.report.report_technique(report_info, list(col_to_constant))
->>>>>>> c70106ac
-
-            return self.copy()
-
-        else:
-<<<<<<< HEAD
-            self.data_properties.train_data, self.data_properties.test_data = ReplaceMissingConstant(constant,
-                                                                                                     col_to_constant,
-                                                                                                     train_data=self.data_properties.train_data,
-                                                                                                     test_data=self.data_properties.test_data)
-
-            if self.report is not None:
-                if col_to_constant is None:
-                    self.report.ReportTechnique(
-                        report_info, self.data_properties.train_data.columns)
-                else:
-                    self.report.ReportTechnique(
-                        report_info, list(col_to_constant))
-=======
+
+            return self.copy()
+
+        else:
             self._data_properties.train_data, self._data_properties.test_data = replace_missing_constant(col_to_constant=col_to_constant,
                                                                                                     constant=constant,                                                                                                    
                                                                                                     train_data=self._data_properties.train_data,
@@ -582,7 +356,6 @@
                     self.report.report_technique(report_info, list(col_to_constant))
 
             return self.copy()
->>>>>>> c70106ac
 
 
     def replace_missing_new_category(self, *list_args, list_of_cols=[], new_category=None, col_mapping=None):
@@ -593,23 +366,6 @@
         For numeric categorical columns default values are: -1, -999, -9999
         For string categorical columns default values are: "Other", "Unknown", "MissingDataCategory"
 
-<<<<<<< HEAD
-        This function exists in `clean/categorical.py` as `ReplaceMissingNewCategory`.
-
-        Keyword Arguments:
-            new_category {str} or  {int} or {float} -- Category to replace missing values with (default: {None})
-            col_to_category {list} or {dict} -- A list of specific columns to apply this technique to or a dictionary
-                                                mapping {Column Name: `constant`}. (default: {[]})
-            override {boolean} -- True or False depending on whether the custom_cols overrides the columns in field_types
-                                    Example: if custom_cols is provided and override is true, the technique will only be applied
-                                    to the the columns in custom_cols (default: {False})
-
-        Examples:
-
-        >>>> ReplaceMissingCategory({'a': "Green", 'b': "Canada", 'c': "December"})
-        >>>> ReplaceMissingCategory("Blue", ['a', 'b', 'c'])
-        """
-=======
         If a list of columns is provided use the list, otherwise use arguemnts.
 
         This function exists in `clean/categorical.py` as `replace_missing_new_category`.
@@ -624,7 +380,6 @@
             Category to replace missing values with, by default None
         col_mapping : dict, optional
            Dictionary mapping {'ColumnName': `constant`}, by default None
->>>>>>> c70106ac
         
         Returns
         -------
@@ -654,12 +409,7 @@
                 if not col_to_category:
                     self.report.report_technique(report_info, self._data_properties.data.columns)
                 else:
-<<<<<<< HEAD
-                    self.report.ReportTechnique(
-                        report_info, list(col_to_category))
-=======
                     self.report.report_technique(report_info, list(col_to_category))
->>>>>>> c70106ac
 
             return self.copy()
 
@@ -671,19 +421,11 @@
 
             if self.report is not None:
                 if col_to_category is None:
-<<<<<<< HEAD
-                    self.report.ReportTechnique(
-                        report_info, self.data_properties.train_data.columns)
-                else:
-                    self.report.ReportTechnique(
-                        report_info, list(col_to_category))
-=======
                     self.report.report_technique(report_info, self._data_properties.train_data.columns)
                 else:
                     self.report.report_technique(report_info, list(col_to_category))                                                                                                   
 
             return self.copy()
->>>>>>> c70106ac
 
 
     def replace_missing_remove_row(self, *list_args, list_of_cols=[]):
@@ -692,15 +434,6 @@
 
         If a list of columns is provided use the list, otherwise use arguemnts.
 
-<<<<<<< HEAD
-        This function exists in `clean/categorical.py` as `ReplaceMissingRemoveRow`.
-
-        Keyword Arguments:
-            cols_to_remove {list} -- A list of specific columns to remove. (default: {[]})
-            override {boolean} -- True or False depending on whether the custom_cols overrides the columns in field_types
-                                    Example: if custom_cols is provided and override is true, the technique will only be applied
-                                    to the the columns in custom_cols (default: {False})
-=======
         This function exists in `clean/categorical.py` as `replace_missing_remove_row`.
         
         Parameters
@@ -714,7 +447,6 @@
         -------
         Clean Object:
             Returns a deep copy of the Clean object.
->>>>>>> c70106ac
         """
 
         report_info = technique_reason_repo['clean']['categorical']['remove_rows']
@@ -731,15 +463,9 @@
             return self.copy()
 
         else:
-<<<<<<< HEAD
-            self.data_properties.train_data, self.data_properties.test_data = ReplaceMissingRemoveRow(cols_to_remove,
-                                                                                                      train_data=self.data_properties.train_data,
-                                                                                                      test_data=self.data_properties.test_data)
-=======
             self._data_properties.train_data, self._data_properties.test_data = replace_missing_remove_row(list_of_cols,                                                                                                    
                                                                                                     train_data=self._data_properties.train_data,
                                                                                                     test_data=self._data_properties.test_data)                                                                                        
->>>>>>> c70106ac
 
             if self.report is not None:
                 self.report.report_technique(report_info, list_of_cols)
