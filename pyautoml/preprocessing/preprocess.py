import copy
import os

import pandas as pd
import yaml

import pyautoml
from pyautoml.base import MethodBase
from pyautoml.preprocessing.categorical import *
from pyautoml.preprocessing.numeric import *
from pyautoml.preprocessing.text import *
from pyautoml.util import (_contructor_data_properties, _input_columns,
                           _numeric_input_conditions)

pkg_directory = os.path.dirname(pyautoml.__file__)

with open("{}/technique_reasons.yml".format(pkg_directory), 'r') as stream:
    try:
        technique_reason_repo = yaml.safe_load(stream)
    except yaml.YAMLError as e:
        print("Could not load yaml file.")

class Preprocess(MethodBase):

    
    def __init__(self, step=None, data=None, train_data=None, test_data=None, test_split_percentage=0.2, split=True, target_field="", report_name=None):

        _data_properties = _contructor_data_properties(step)

        if _data_properties is None:        
            super().__init__(data=data, train_data=train_data, test_data=test_data, test_split_percentage=test_split_percentage,
                        split=split, target_field=target_field, target_mapping=None, report_name=report_name)
        else:
            super().__init__(data=_data_properties.data, train_data=_data_properties.train_data, test_data=_data_properties.test_data, test_split_percentage=test_split_percentage,
                        split=_data_properties.split, target_field=_data_properties.target_field, target_mapping=_data_properties.target_mapping, report_name=_data_properties.report_name)
                        

        if self._data_properties.report is not None:
            self.report.write_header("Preprocessing")

        
    def normalize_numeric(self, *list_args, list_of_cols=[], **normalize_params):
        """
        Function that normalizes all numeric values between 0 and 1 to bring features into same domain.
        
        If `list_of_cols` is not provided, the strategy will be applied to all numeric columns.

        If a list of columns is provided use the list, otherwise use arguments.

        This function can be found in `preprocess/numeric.py`     
        
        Parameters
        ----------
        list_args : str(s), optional
            Specific columns to apply this technique to.

        list_of_cols : list, optional
            A list of specific columns to apply this technique to., by default []

        normalize_params : dict, optional
            Parmaters to pass into MinMaxScaler() constructor
            from Scikit-Learn, by default {}
        
        Returns
        -------
        Preprocess:
            Returns a deep copy of the Preprocess object.
        """

        report_info = technique_reason_repo['preprocess']['numeric']['standardize']
        
        ## If a list of columns is provided use the list, otherwise use arguemnts.
        list_of_cols = _input_columns(list_args, list_of_cols)

        if not self._data_properties.split:
            self._data_properties.data = preprocess_normalize(list_of_cols=list_of_cols, **normalize_params, data=self._data_properties.data)

            if self.report is not None:
                if list_of_cols:
                    self.report.report_technique(report_info, list_of_cols)
                else:
                    list_of_cols = _numeric_input_conditions(list_of_cols, self._data_properties.data, None)
                    self.report.report_technique(report_info, list_of_cols)
            
            return self.copy()

        else:
            self._data_properties.train_data, self._data_properties.test_data = preprocess_normalize(list_of_cols=list_of_cols,
                                                                                                    **normalize_params,
                                                                                                    train_data=self._data_properties.train_data,
                                                                                                    test_data=self._data_properties.test_data)

            if self.report is not None:
                if list_of_cols:
                    self.report.report_technique(report_info, list_of_cols)
                else:
                    list_of_cols = _numeric_input_conditions(list_of_cols, None, self._data_properties.train_data)
                    self.report.report_technique(report_info, list_of_cols)

            return self.copy()


    def split_sentences(self, *list_args, list_of_cols=[], new_col_name='_sentences'):
        """
        Splits text data into sentences and saves it into another column for analysis.

        If a list of columns is provided use the list, otherwise use arguments.
        
        Parameters
        ----------
        list_args : str(s), optional
            Specific columns to apply this technique to.

        list_of_cols : list, optional
            A list of specific columns to apply this technique to., by default []

        new_col_name : str, optional
            New column name to be created when applying this technique, by default `COLUMN_sentences`

        Returns
        -------
        Preprocess:
            Returns a deep copy of the Preprocess object.
        """

        report_info = technique_reason_repo['preprocess']['text']['split_sentence']

        list_of_cols = _input_columns(list_args, list_of_cols)        
    
        if not self._data_properties.split:    
            self._data_properties.data = split_sentences(list_of_cols, new_col_name=new_col_name, data=self._data_properties.data)
<<<<<<< HEAD
    
            if self.report is not None:
                self.report.report_technique(report_info)
    
            return self.copy()
    
=======
>>>>>>> c3237de0
        else:
            self._data_properties.train_data, self._data_properties.test_data = split_sentences(list_of_cols,
                                                                                            new_col_name=new_col_name,
                                                                                            train_data=self._data_properties.train_data, 
                                                                                            test_data=self._data_properties.test_data)
    
<<<<<<< HEAD
            if self.report is not None:
                self.report.report_technique(report_info)
    
            return self.copy()
=======
        if self.report is not None:
            self.report.report_technique(report_info)

        return self.copy()
>>>>>>> c3237de0

    def stem_nltk(self, *list_args, list_of_cols=[], stemmer='porter', new_col_name='_stemmed'):
        """
        Transforms text to their word stem, base or root form. 
        For example:
            dogs --> dog
            churches --> church
            abaci --> abacus
        
        Parameters
        ----------
        list_args : str(s), optional
            Specific columns to apply this technique to.

        list_of_cols : list, optional
            A list of specific columns to apply this technique to., by default []

        stemmer : str, optional
            Type of NLTK stemmer to use, by default porter

            Current stemming implementations:
                - Porter

            For more information please refer to the NLTK stemming api https://www.nltk.org/api/nltk.stem.html

        new_col_name : str, optional
            New column name to be created when applying this technique, by default `COLUMN_stemmed`
        
        Returns
        -------
        Preprocess
            Copy of preprocess object
        """

        report_info = technique_reason_repo['preprocess']['text']['stem']

        list_of_cols = _input_columns(list_args, list_of_cols)

        if not self._data_properties.split:
            self._data_properties.data = nltk_stem(
                list_of_cols=list_of_cols, stemmer=stemmer, new_col_name=new_col_name, data=self._data_properties.data)
<<<<<<< HEAD

            if self.report is not None:
                self.report.report_technique(report_info)

            return self.copy()

=======
>>>>>>> c3237de0
        else:
            self._data_properties.train_data, self._data_properties.test_data = nltk_stem(
                list_of_cols=list_of_cols, stemmer=stemmer, new_col_name=new_col_name, train_data=self._data_properties.train_data, test_data=self._data_properties.test_data)

<<<<<<< HEAD
            if self.report is not None:
                self.report.report_technique(report_info)
=======
        if self.report is not None:
            self.report.report_technique(report_info)
>>>>>>> c3237de0

        return self.copy()

    def split_words_nltk(self, *list_args, list_of_cols=[], regexp='', new_col_name="_tokenized"):
        """
        Splits text into its words using nltk punkt tokenizer by default. 
    
        Default is by spaces and punctuation but if a regex expression is provided, it will use that.
        
        Parameters
        ----------
        list_args : str(s), optional
            Specific columns to apply this technique to.

        list_of_cols : list, optional
            A list of specific columns to apply this technique to., by default []

        regexp : str, optional
            Regex expression used to define what a word is.

        new_col_name : str, optional
            New column name to be created when applying this technique, by default `COLUMN_tokenized`
        
        Returns
        -------
        Preprocess
            Copy of preprocess object
        """

        report_info = technique_reason_repo['preprocess']['text']['split_words']

        list_of_cols = _input_columns(list_args, list_of_cols)

        if not self._data_properties.split:
            self._data_properties.data = nltk_word_tokenizer(
                list_of_cols=list_of_cols, regexp=regexp, new_col_name=new_col_name, data=self._data_properties.data)
<<<<<<< HEAD

            if self.report is not None:
                self.report.report_technique(report_info)

            return self.copy()

=======
>>>>>>> c3237de0
        else:
            self._data_properties.train_data, self._data_properties.test_data = nltk_word_tokenizer(
                list_of_cols=list_of_cols, regexp=regexp, new_col_name=new_col_name, train_data=self._data_properties.train_data, test_data=self._data_properties.test_data)

<<<<<<< HEAD
            if self.report is not None:
                self.report.report_technique(report_info)
=======
        if self.report is not None:
            self.report.report_technique(report_info)
>>>>>>> c3237de0

        return self.copy()

    def remove_stopwords_nltk(self, *list_args, list_of_cols=[], custom_stopwords=[], new_col_name="_rem_stop"):
        """
        Removes stopwords following the nltk English stopwords list.

        A list of custom words can be provided as well, usually for domain specific words.

        Stop words are generally the most common words in a language
        
        Parameters
        ----------
        list_args : str(s), optional
            Specific columns to apply this technique to.

        list_of_cols : list, optional
            A list of specific columns to apply this technique to., by default []

        custom_stop_words : list, optional
            Custom list of words to also drop with the stop words, must be LOWERCASE, by default []

        new_col_name : str, optional
            New column name to be created when applying this technique, by default `COLUMN_rem_stop`
        
        Returns
        -------
        Preprocess
            Copy of preprocess object
        """

        report_info = technique_reason_repo['preprocess']['text']['remove_stopwords']

        list_of_cols = _input_columns(list_args, list_of_cols)

        if not self._data_properties.split:
            self._data_properties.data = nltk_remove_stopwords(
                list_of_cols=list_of_cols, custom_stopwords=custom_stopwords, new_col_name=new_col_name, data=self._data_properties.data)
<<<<<<< HEAD

            if self.report is not None:
                self.report.report_technique(report_info)

            return self.copy()

=======
>>>>>>> c3237de0
        else:
            self._data_properties.train_data, self._data_properties.test_data = nltk_remove_stopwords(
                list_of_cols=list_of_cols, custom_stopwords=custom_stopwords, new_col_name=new_col_name, train_data=self._data_properties.train_data, test_data=self._data_properties.test_data)

<<<<<<< HEAD
            if self.report is not None:
                self.report.report_technique(report_info)
=======
        if self.report is not None:
            self.report.report_technique(report_info)
>>>>>>> c3237de0

        return self.copy()

    def remove_punctuation(self, *list_args, list_of_cols=[], regexp='', exceptions=[], new_col_name='_rem_punct'):
        """
        Removes punctuation from every string entry.

        Defaults to removing all punctuation, but if regex of punctuation is provided, it will remove them.
        
        An example regex would be:

        (\w+\.|\w+)[^,] - Include all words and words with periods after them but don't include commas.
        (\w+\.)|(\w+), would also achieve the same result

        Parameters
        ----------
        list_args : str(s), optional
            Specific columns to apply this technique to.

        list_of_cols : list, optional
            A list of specific columns to apply this technique to., by default []

        regexp : str, optional
            Regex expression used to define what to include.
            
        exceptions : list, optional
            List of punctuation to include in the text, by default []

        new_col_name : str, optional
            New column name to be created when applying this technique, by default `COLUMN_rem_punct`
        
        Returns
        -------
        Preprocess
            Copy of preprocess object
        """

        report_info = technique_reason_repo['preprocess']['text']['remove_punctuation']

        list_of_cols = _input_columns(list_args, list_of_cols)

        if not self._data_properties.split:
            self._data_properties.data = remove_punctuation(
                list_of_cols=list_of_cols, regexp=regexp, exceptions=exceptions, new_col_name=new_col_name, data=self._data_properties.data)
<<<<<<< HEAD

            if self.report is not None:
                self.report.report_technique(report_info)

            return self.copy()

=======
>>>>>>> c3237de0
        else:
            self._data_properties.train_data, self._data_properties.test_data = remove_punctuation(
                list_of_cols=list_of_cols, regexp=regexp, exceptions=exceptions, new_col_name=new_col_name, train_data=self._data_properties.train_data, test_data=self._data_properties.test_data)

<<<<<<< HEAD
            if self.report is not None:
                self.report.report_technique(report_info)
=======
        if self.report is not None:
            self.report.report_technique(report_info)

        return self.copy()

    def encode_labels(self, *list_args, list_of_cols=[]):
        """
        Encode labels with value between 0 and n_classes-1.

        Note that this will not work if your test data will have labels that your train data does not.
        
        Parameters
        ----------
        list_args : str(s), optional
            Specific columns to apply this technique to.

        list_of_cols : list, optional
            A list of specific columns to apply this technique to., by default []
        
        Returns
        -------
        Preprocess
            Copy of preprocess object
        """
    
        report_info = technique_reason_repo['preprocess']['categorical']['label_encode']
    
        list_of_cols = _input_columns(list_args, list_of_cols)
    
        if not self._data_properties.split:    
            self._data_properties.data = label_encoder(list_of_cols, data=self._data_properties.data)    
        else:
            self._data_properties.train_data, self._data_properties.test_data = label_encoder(list_of_cols, train_data=self._data_properties.train_data, test_data=self._data_properties.test_data)
    
        if self.report is not None:
            self.report.report_technique(report_info, list_of_cols)
>>>>>>> c3237de0

        return self.copy()<|MERGE_RESOLUTION|>--- conflicted
+++ resolved
@@ -129,32 +129,16 @@
     
         if not self._data_properties.split:    
             self._data_properties.data = split_sentences(list_of_cols, new_col_name=new_col_name, data=self._data_properties.data)
-<<<<<<< HEAD
-    
-            if self.report is not None:
-                self.report.report_technique(report_info)
-    
-            return self.copy()
-    
-=======
->>>>>>> c3237de0
         else:
             self._data_properties.train_data, self._data_properties.test_data = split_sentences(list_of_cols,
                                                                                             new_col_name=new_col_name,
                                                                                             train_data=self._data_properties.train_data, 
                                                                                             test_data=self._data_properties.test_data)
     
-<<<<<<< HEAD
-            if self.report is not None:
-                self.report.report_technique(report_info)
-    
-            return self.copy()
-=======
-        if self.report is not None:
-            self.report.report_technique(report_info)
-
-        return self.copy()
->>>>>>> c3237de0
+        if self.report is not None:
+            self.report.report_technique(report_info)
+
+        return self.copy()
 
     def stem_nltk(self, *list_args, list_of_cols=[], stemmer='porter', new_col_name='_stemmed'):
         """
@@ -196,26 +180,12 @@
         if not self._data_properties.split:
             self._data_properties.data = nltk_stem(
                 list_of_cols=list_of_cols, stemmer=stemmer, new_col_name=new_col_name, data=self._data_properties.data)
-<<<<<<< HEAD
-
-            if self.report is not None:
-                self.report.report_technique(report_info)
-
-            return self.copy()
-
-=======
->>>>>>> c3237de0
         else:
             self._data_properties.train_data, self._data_properties.test_data = nltk_stem(
                 list_of_cols=list_of_cols, stemmer=stemmer, new_col_name=new_col_name, train_data=self._data_properties.train_data, test_data=self._data_properties.test_data)
 
-<<<<<<< HEAD
-            if self.report is not None:
-                self.report.report_technique(report_info)
-=======
-        if self.report is not None:
-            self.report.report_technique(report_info)
->>>>>>> c3237de0
+        if self.report is not None:
+            self.report.report_technique(report_info)
 
         return self.copy()
 
@@ -252,26 +222,12 @@
         if not self._data_properties.split:
             self._data_properties.data = nltk_word_tokenizer(
                 list_of_cols=list_of_cols, regexp=regexp, new_col_name=new_col_name, data=self._data_properties.data)
-<<<<<<< HEAD
-
-            if self.report is not None:
-                self.report.report_technique(report_info)
-
-            return self.copy()
-
-=======
->>>>>>> c3237de0
         else:
             self._data_properties.train_data, self._data_properties.test_data = nltk_word_tokenizer(
                 list_of_cols=list_of_cols, regexp=regexp, new_col_name=new_col_name, train_data=self._data_properties.train_data, test_data=self._data_properties.test_data)
 
-<<<<<<< HEAD
-            if self.report is not None:
-                self.report.report_technique(report_info)
-=======
-        if self.report is not None:
-            self.report.report_technique(report_info)
->>>>>>> c3237de0
+        if self.report is not None:
+            self.report.report_technique(report_info)
 
         return self.copy()
 
@@ -310,26 +266,12 @@
         if not self._data_properties.split:
             self._data_properties.data = nltk_remove_stopwords(
                 list_of_cols=list_of_cols, custom_stopwords=custom_stopwords, new_col_name=new_col_name, data=self._data_properties.data)
-<<<<<<< HEAD
-
-            if self.report is not None:
-                self.report.report_technique(report_info)
-
-            return self.copy()
-
-=======
->>>>>>> c3237de0
         else:
             self._data_properties.train_data, self._data_properties.test_data = nltk_remove_stopwords(
                 list_of_cols=list_of_cols, custom_stopwords=custom_stopwords, new_col_name=new_col_name, train_data=self._data_properties.train_data, test_data=self._data_properties.test_data)
 
-<<<<<<< HEAD
-            if self.report is not None:
-                self.report.report_technique(report_info)
-=======
-        if self.report is not None:
-            self.report.report_technique(report_info)
->>>>>>> c3237de0
+        if self.report is not None:
+            self.report.report_technique(report_info)
 
         return self.copy()
 
@@ -374,23 +316,10 @@
         if not self._data_properties.split:
             self._data_properties.data = remove_punctuation(
                 list_of_cols=list_of_cols, regexp=regexp, exceptions=exceptions, new_col_name=new_col_name, data=self._data_properties.data)
-<<<<<<< HEAD
-
-            if self.report is not None:
-                self.report.report_technique(report_info)
-
-            return self.copy()
-
-=======
->>>>>>> c3237de0
         else:
             self._data_properties.train_data, self._data_properties.test_data = remove_punctuation(
                 list_of_cols=list_of_cols, regexp=regexp, exceptions=exceptions, new_col_name=new_col_name, train_data=self._data_properties.train_data, test_data=self._data_properties.test_data)
 
-<<<<<<< HEAD
-            if self.report is not None:
-                self.report.report_technique(report_info)
-=======
         if self.report is not None:
             self.report.report_technique(report_info)
 
@@ -427,6 +356,5 @@
     
         if self.report is not None:
             self.report.report_technique(report_info, list_of_cols)
->>>>>>> c3237de0
 
         return self.copy()