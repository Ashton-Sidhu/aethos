import pandas as pd
from IPython import get_ipython
from IPython.display import display
<<<<<<< HEAD

from pandas_summary import DataFrameSummary
=======
>>>>>>> 2df9ff6e
from pyautoml.data.data import Data
from pyautoml.util import _function_input_validation, split_data

from pandas_summary import DataFrameSummary


class MethodBase(object):

    def __init__(self, **kwargs):

        data = kwargs.pop('data')
        train_data = kwargs.pop('train_data')
        test_data = kwargs.pop('test_data')
        use_full_data = kwargs.pop('use_full_data')
        target_field = kwargs.pop('target_field')
        report_name = kwargs.pop('report_name')
        test_split_percentage = kwargs.pop('test_split_percentange')

        if not _function_input_validation(data, train_data, test_data):
            raise ValueError("Error initialzing constructor, please provide one of either data or train_data and test_data, not both.")

        self.data_properties = Data(data, train_data, test_data, use_full_data=use_full_data, target_field=target_field, report_name=report_name)

        if data is not None and not use_full_data:
            # Generate train set and test set.
            self.data_properties.train_data, self.data_properties.test_data = split_data(self.data_properties.data, test_split_percentage)

        if self.data_properties.report is None:
            self.report = None
        else:
            self.report = self.data_properties.report
            
    def __repr__(self):

        shell = get_ipython().__class__.__name__

        if shell == 'ZMQInteractiveShell':
            if self.data_properties.use_full_data:
                display(self.data_properties.data) # Hack for jupyter notebooks
                
                return ''
            else:
                display(self.data_properties.train_data) # Hack for jupyter notebooks

                return ''
        
        else:
            if self.data_properties.use_full_data:
                return self.data_properties.data.to_string()
            else:
                return self.data_properties.train_data.to_string()


    def __getitem__(self, column):

        if self.data_properties.use_full_data:
            return self.data_properties.data[column]
        else:
            return self.data_properties.train_data[column]


    def __setitem__(self, column, value):

        if self.data_properties.use_full_data:
            self.data_properties.data[column] = value

            return self.data_properties.data.head(10)
        else:
            train_data_length = self.data_properties.train_data.shape[0]
            test_data_length = self.data_properties.test_data.shape[0]

            if isinstance(value, list):
                ## If the number of entries in the list does not match the number of rows in the training or testing
                ## set raise a value error
                if len(value) != train_data_length and len(value) != test_data_length:
                    raise ValueError(f"Length of list: {len(value)} does not equal the number rows as the training set or test set.")

                self._set_item(column, value, train_data_length, test_data_length)

            elif isinstance(value, tuple):
                for data in value:
                    if len(data) != train_data_length and len(data) != test_data_length:
                        raise ValueError(f"Length of list: {len(data)} does not equal the number rows as the training set or test set.")

                    self._set_item(column, data, train_data_length, test_data_length)

            else:
                self.data_properties.train_data[column] = value
                self.data_properties.test_data[column] = value

            return self.data_properties.train_data.head(10)


    def __getattr__(self, column):

        if self.data_properties.use_full_data:
            return self.data_properties.data[column]
        else:
            return self.data_properties.train_data[column]

    def __setattr__(self, item, value):
        
        if item not in self.__dict__:       # any normal attributes are handled normally
            dict.__setattr__(self, item, value)
        else:
            self.__setitem__(item, value)


    @property
    def data(self):
        """
        Property function for the entire dataset.
        """

        return self.data_properties.data

    @data.setter
    def data(self, value):
        """
        Setter function for the entire dataset.
        """

        self.data_properties.data = value


    @property
    def train_data(self):
        """
        Property function for the training dataset.
        """

        return self.data_properties.train_data

    @train_data.setter
    def train_data(self, value):
        """
        Setter function for the training dataset.
        """

        self.data_properties.train_data = value
        
    @property
    def test_data(self):
        """
        Property function for the entire dataset.
        """

        return self.data_properties.test_data

    @test_data.setter
    def test_data(self, value):
        """
        Property function for the entire dataset.
        """

        self.data_properties.test_data = value

    @property
    def missing_values(self):
        """
        Property function that shows how many values are missing in each column.
        """

        dataframes = list(filter(lambda x: x is not None, [
                          self.data_properties.data, self.data_properties.train_data, self.data_properties.test_data]))

        for dataframe in dataframes:
            if not dataframe.isnull().values.any():            
                print("No missing values!")
            else:
                total = dataframe.isnull().sum().sort_values(ascending=False)
                percent = (dataframe.isnull().sum() /
                           dataframe.isnull().count()).sort_values(ascending=False)
                missing_data = pd.concat(
                    [total, percent], axis=1, keys=['Total', 'Percent'])

                display(missing_data.T)


    def describe(self, dataset='train'):
        """
        Describes your dataset using the DataFrameSummary library with basic descriptive info.
        Extends the DataFrame.describe() method to give more info.

        Credits go to @mouradmourafiq for his pandas-summary library.
        
        Parameters
        ----------
        dataset : str, optional
            Type of dataset to describe. Can either be `train` or `test`.
            If you are using the full dataset it will automatically describe
            your full dataset no matter the input, 
            by default 'train'
        
        Returns
        -------
        DataFrame
            Dataframe describing your dataset with basic descriptive info
        """

        if self.data_properties.use_full_data:
            data_summary = DataFrameSummary(self.data)

            return data_summary.summary()
        else:
            if dataset == 'train':            
                train_data_summary = DataFrameSummary(self.train_data)

                return train_data_summary.summary()
            else:
                test_data_summary = DataFrameSummary(self.test_data)

                return test_data_summary.summary()


    def column_info(self, dataset='train'):
        """
        Describes your columns using the DataFrameSummary library with basic descriptive info.

        Credits go to @mouradmourafiq for his pandas-summary library.

        Info
        ----
        counts
        uniques
        missing
        missing_perc
        types
        
        Parameters
        ----------
        dataset : str, optional
            Type of dataset to describe. Can either be `train` or `test`.
            If you are using the full dataset it will automatically describe
            your full dataset no matter the input, 
            by default 'train'
        
        Returns
        -------
        DataFrame
            Dataframe describing your columns with basic descriptive info
        """

        if self.data_properties.use_full_data:
            data_summary = DataFrameSummary(self.data)

            return data_summary.columns_stats
        else:
            if dataset == 'train':            
                train_data_summary = DataFrameSummary(self.train_data)

                return train_data_summary.columns_stats
            else:
                test_data_summary = DataFrameSummary(self.test_data)

                return test_data_summary.columns_stats


    def describe_column(self, column, dataset='train'):
        """
        Analyzes a column and reports descriptive statistics about the columns.

        Credits go to @mouradmourafiq for his pandas-summary library.

        Statistics
        ----------
        std                                      
        max                                      
        min                                      
        variance                                 
        mean
        mode                                     
        5%                                       
        25%                                      
        50%                                      
        75%                                      
        95%                                      
        iqr                                      
        kurtosis                                 
        skewness                                 
        sum                                      
        mad                                      
        cv                                       
        zeros_num                                
        zeros_perc                               
        deviating_of_mean                        
        deviating_of_mean_perc                   
        deviating_of_median                      
        deviating_of_median_perc                 
        top_correlations                         
        counts                                   
        uniques                                  
        missing                                  
        missing_perc                             
        types                            
        
        Parameters
        ----------
        column : str
            Column in your dataset you want to analze.
        dataset : str, optional
            Type of dataset to describe. Can either be `train` or `test`.
            If you are using the full dataset it will automatically describe
            your full dataset no matter the input, 
            by default 'train'
        
        Returns
        -------
        dict
            Dictionary mapping a statistic and its value for a specific column
        """

        if self.data_properties.use_full_data:
            data_summary = DataFrameSummary(self.data)

            return data_summary[column]
        else:
            if dataset == 'train':            
                train_data_summary = DataFrameSummary(self.train_data)

                return train_data_summary[column]
            else:
                test_data_summary = DataFrameSummary(self.test_data)

                return test_data_summary[column]
                

    def drop(self, *drop_columns, reason=''):
        """
        Drops columns from the dataframe.
        
        Parameters
        ----------
        reason : str, optional
            Reasoning for dropping columns, by default ''

        Column names must be provided as strings that exist in the data.
        
        Raises
        ------
        ValueError
            If all columns provided don't exist in Dataframe

        Examples
        --------
        >>> clean.drop('A', 'B', reason="Columns were unimportant")
        >>> feature.drop('A', 'B', reason="SME deemed columns were unnecessary")
        >>> preprocess.drop('A', 'B')        
        """

        try:
            data_columns = self.data.columns
        except:
            data_columns = self.train_data.columns

        drop_columns = list(drop_columns)

        if  not all(elem in data_columns for elem in drop_columns):
            raise ValueError("Not all columns exist in Dataframe")

        if self.data_properties.use_full_data:
            self.data_properties.data = self.data.drop(drop_columns, axis=1)

            if self.report is not None:
                self.report.log(f'Dropped columns: {", ".join(drop_columns)}. {reason}')

            return self.data.head(10)
        else:
            self.data_properties.train_data = self.train_data.drop(drop_columns, axis=1)
            self.data_properties.test_data = self.test_data.drop(drop_columns, axis=1)

            if self.report is not None:
                self.report.log(f'Dropped columns {", ".join(drop_columns)} in both train and test set. {reason}')

            return self.train_data.head(10)


    def _set_item(self, column: str, value: list, train_length: int, test_length: int):
        """
        Utility function for __setitem__ for determining which input is for which dataset
        and then sets the input to the new column for the correct dataset.
        
        Parameters
        ----------
        column : str
            New column name
        value : list
            List of values for new column
        train_length : int
            Length of training data
        test_length : int
            Length of training data
        """

        ## If the training data and testing data have the same number of rows, apply the value to both
        ## train and test data set
        if len(value) == train_length and len(value) == test_length:
            self.data_properties.train_data[column] = value
            self.data_properties.test_data[column] = value

        elif len(value) == train_length:
            self.data_properties.train_data[column] = value

        else:
            self.data_properties.test_data[column] = value<|MERGE_RESOLUTION|>--- conflicted
+++ resolved
@@ -1,11 +1,7 @@
 import pandas as pd
 from IPython import get_ipython
 from IPython.display import display
-<<<<<<< HEAD
-
-from pandas_summary import DataFrameSummary
-=======
->>>>>>> 2df9ff6e
+
 from pyautoml.data.data import Data
 from pyautoml.util import _function_input_validation, split_data
 
