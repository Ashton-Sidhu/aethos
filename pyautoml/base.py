import pandas as pd
from IPython import get_ipython
from IPython.display import display

from pandas_summary import DataFrameSummary
from pyautoml.data.data import Data
from pyautoml.util import _function_input_validation, split_data
from pyautoml.visualizations.visualize import *


class MethodBase(object):

    def __init__(self, **kwargs):

        data = kwargs.pop('data')
        train_data = kwargs.pop('train_data')
        test_data = kwargs.pop('test_data')
        use_full_data = kwargs.pop('use_full_data')
        target_field = kwargs.pop('target_field')
        report_name = kwargs.pop('report_name')
        test_split_percentage = kwargs.pop('test_split_percentange')

        if not _function_input_validation(data, train_data, test_data):
            raise ValueError("Error initialzing constructor, please provide one of either data or train_data and test_data, not both.")

        self.data_properties = Data(data, train_data, test_data, use_full_data=use_full_data, target_field=target_field, report_name=report_name)

        if data is not None and (train_data is None and test_data is None):
            # Generate train set and test set.
            self.data_properties.train_data, self.data_properties.test_data = split_data(self.data_properties.data, test_split_percentage)
            
        else:
            # Override user input for safety.
            self.data_properties.use_full_data = False

        if self.data_properties.report is None:
            self.report = None
        else:
            self.report = self.data_properties.report
            
    def __repr__(self):

        shell = get_ipython().__class__.__name__

        if shell == 'ZMQInteractiveShell':
            if self.data_properties.use_full_data:
                display(self.data_properties.data) # Hack for jupyter notebooks
                
                return ''
            else:
                display(self.data_properties.train_data) # Hack for jupyter notebooks

                return ''
        
        else:
            if self.data_properties.use_full_data:
                return self.data_properties.data.head.to_string()
            else:
                return self.data_properties.train_data.to_string()


    def __getitem__(self, column):

        if self.data_properties.use_full_data:
<<<<<<< HEAD
            return self.data_properties.data.head[column]
=======
            return self.data_properties.data[column]
>>>>>>> b43f2780
        else:
            return self.data_properties.train_data[column]


    def __setitem__(self, column, value):

        if self.data_properties.use_full_data:
            self.data_properties.data[column] = value

            return self.data_properties.data.head(10)
        else:
            train_data_length = self.data_properties.train_data.shape[0]
            test_data_length = self.data_properties.test_data.shape[0]

            if isinstance(value, list):
                ## If the number of entries in the list does not match the number of rows in the training or testing
                ## set raise a value error
                if len(value) != train_data_length and len(value) != test_data_length:
                    raise ValueError(f"Length of list: {len(value)} does not equal the number rows as the training set or test set.")

                self._set_item(column, value, train_data_length, test_data_length)

            elif isinstance(value, tuple):
                for data in value:
                    if len(data) != train_data_length and len(data) != test_data_length:
                        raise ValueError(f"Length of list: {len(data)} does not equal the number rows as the training set or test set.")

                    self._set_item(column, data, train_data_length, test_data_length)

            else:
                self.data_properties.train_data[column] = value
                self.data_properties.test_data[column] = value

            return self.data_properties.train_data.head(10)


    def __getattr__(self, column):

        if self.data_properties.use_full_data:
            return self.data_properties.data[column]
        else:
            return self.data_properties.train_data[column]

    def __setattr__(self, item, value):
        
        if item not in self.__dict__:       # any normal attributes are handled normally
            dict.__setattr__(self, item, value)
        else:
            self.__setitem__(item, value)


    @property
    def data(self):
        """
        Property function for the entire dataset.
        """

        return self.data_properties.data


    @property
    def train_data(self):
        """
        Property function for the training dataset.
        """

        return self.data_properties.train_data

        
    @property
    def test_data(self):
        """
        Property function for the entire dataset.
        """

        return self.data_properties.test_data

    @property
    def target_field(self):
        """
        Property function for the entire dataset.
        """

        return self.data_properties.target_field


    @property
    def missing_values(self):
        """
        Property function that shows how many values are missing in each column.
        """

        dataframes = list(filter(lambda x: x is not None, [
                          self.data_properties.data, self.data_properties.train_data, self.data_properties.test_data]))

        for dataframe in dataframes:
            if not dataframe.isnull().values.any():            
                print("No missing values!")
            else:
                total = dataframe.isnull().sum().sort_values(ascending=False)
                percent = (dataframe.isnull().sum() /
                           dataframe.isnull().count()).sort_values(ascending=False)
                missing_data = pd.concat(
                    [total, percent], axis=1, keys=['Total', 'Percent'])

                display(missing_data.T)


    def describe(self, dataset='train'):
        """
        Describes your dataset using the DataFrameSummary library with basic descriptive info.
        Extends the DataFrame.describe() method to give more info.

        Credits go to @mouradmourafiq for his pandas-summary library.
        
        Parameters
        ----------
        dataset : str, optional
            Type of dataset to describe. Can either be `train` or `test`.
            If you are using the full dataset it will automatically describe
            your full dataset no matter the input, 
            by default 'train'
        
        Returns
        -------
        DataFrame
            Dataframe describing your dataset with basic descriptive info
        """

        if self.data_properties.use_full_data:
            data_summary = DataFrameSummary(self.data)

            return data_summary.summary()
        else:
            if dataset == 'train':            
                train_data_summary = DataFrameSummary(self.train_data)

                return train_data_summary.summary()
            else:
                test_data_summary = DataFrameSummary(self.test_data)

                return test_data_summary.summary()


    def column_info(self, dataset='train'):
        """
        Describes your columns using the DataFrameSummary library with basic descriptive info.

        Credits go to @mouradmourafiq for his pandas-summary library.

        Info
        ----
        counts
        uniques
        missing
        missing_perc
        types
        
        Parameters
        ----------
        dataset : str, optional
            Type of dataset to describe. Can either be `train` or `test`.
            If you are using the full dataset it will automatically describe
            your full dataset no matter the input, 
            by default 'train'
        
        Returns
        -------
        DataFrame
            Dataframe describing your columns with basic descriptive info
        """

        if self.data_properties.use_full_data:
            data_summary = DataFrameSummary(self.data)

            return data_summary.columns_stats
        else:
            if dataset == 'train':            
                train_data_summary = DataFrameSummary(self.train_data)

                return train_data_summary.columns_stats
            else:
                test_data_summary = DataFrameSummary(self.test_data)

                return test_data_summary.columns_stats


    def describe_column(self, column, dataset='train'):
        """
        Analyzes a column and reports descriptive statistics about the columns.

        Credits go to @mouradmourafiq for his pandas-summary library.

        Statistics
        ----------
        std                                      
        max                                      
        min                                      
        variance                                 
        mean
        mode                                     
        5%                                       
        25%                                      
        50%                                      
        75%                                      
        95%                                      
        iqr                                      
        kurtosis                                 
        skewness                                 
        sum                                      
        mad                                      
        cv                                       
        zeros_num                                
        zeros_perc                               
        deviating_of_mean                        
        deviating_of_mean_perc                   
        deviating_of_median                      
        deviating_of_median_perc                 
        top_correlations                         
        counts                                   
        uniques                                  
        missing                                  
        missing_perc                             
        types                            
        
        Parameters
        ----------
        column : str
            Column in your dataset you want to analze.
        dataset : str, optional
            Type of dataset to describe. Can either be `train` or `test`.
            If you are using the full dataset it will automatically describe
            your full dataset no matter the input, 
            by default 'train'
        
        Returns
        -------
        dict
            Dictionary mapping a statistic and its value for a specific column
        """

        if self.data_properties.use_full_data:
            data_summary = DataFrameSummary(self.data)

            return data_summary[column]
        else:
            if dataset == 'train':            
                train_data_summary = DataFrameSummary(self.train_data)

                return train_data_summary[column]
            else:
                test_data_summary = DataFrameSummary(self.test_data)

                return test_data_summary[column]
                

    def drop(self, *drop_columns, reason=''):
        """
        Drops columns from the dataframe.
        
        Parameters
        ----------
        reason : str, optional
            Reasoning for dropping columns, by default ''

        Column names must be provided as strings that exist in the data.
        
        Raises
        ------
        ValueError
            If all columns provided don't exist in Dataframe

        Examples
        --------
        >>> clean.drop('A', 'B', reason="Columns were unimportant")
        >>> feature.drop('A', 'B', reason="SME deemed columns were unnecessary")
        >>> preprocess.drop('A', 'B')        
        """

        try:
            data_columns = self.data.columns
        except:
            data_columns = self.train_data.columns

        drop_columns = list(drop_columns)

        if  not all(elem in data_columns for elem in drop_columns):
            raise ValueError("Not all columns exist in Dataframe")

        if self.data_properties.use_full_data:
            self.data_properties.data = self.data.drop(drop_columns, axis=1)

            if self.report is not None:
                self.report.log(f'Dropped columns: {", ".join(drop_columns)}. {reason}')

            return self.data.head(10)
        else:
            self.data_properties.train_data = self.train_data.drop(drop_columns, axis=1)
            self.data_properties.test_data = self.test_data.drop(drop_columns, axis=1)

            if self.report is not None:
                self.report.log(f'Dropped columns {", ".join(drop_columns)} in both train and test set. {reason}')

            return self.train_data.head(10)


    def _set_item(self, column: str, value: list, train_length: int, test_length: int):
        """
        Utility function for __setitem__ for determining which input is for which dataset
        and then sets the input to the new column for the correct dataset.
        
        Parameters
        ----------
        column : str
            New column name
        value : list
            List of values for new column
        train_length : int
            Length of training data
        test_length : int
            Length of training data
        """

        ## If the training data and testing data have the same number of rows, apply the value to both
        ## train and test data set
        if len(value) == train_length and len(value) == test_length:
            self.data_properties.train_data[column] = value
            self.data_properties.test_data[column] = value

        elif len(value) == train_length:
            self.data_properties.train_data[column] = value

        else:
            self.data_properties.test_data[column] = value


    def visualize_raincloud(self, x_col: str, y_col=None, params={}):
        """
        Combines the box plot, scatter plot and split violin plot into one data visualization.
        This is used to offer eyeballed statistical inference, assessment of data distributions (useful to check assumptions),
        and the raw data itself showing outliers and underlying patterns.

        A raincloud is made of:
        1) "Cloud", kernel desity estimate, the half of a violinplot.
        2) "Rain", a stripplot below the cloud
        3) "Umberella", a boxplot
        4) "Thunder", a pointplot connecting the mean of the different categories (if `pointplot` is `True`)

        Parameters
        ----------
        x_col : str
            X axis data, reference by column name, any data
        y_col : str
            Y axis data, reference by column name, measurable data (numeric)
            by default target_field
        params : dict, optional
            Parameters for the rain cloud plot, by default
                { 'x'=target_col
                'y'=col
                'data'=data.infer_objects()
                'pointplot'=True
                'width_viol'=0.8
                'width_box'=.4
                'figsize'=(12,8)
                'orient'='h'
                'move'=0. }

        Possible Params for Raincloud Plot
        ----------------------------------
        x : Iterable, np.array, or dataframe column name if 'data' is specified
            Categorical data.
        y : Iterable, np.array, or dataframe column name if 'data' is specified
            Measure data (Numeric)
        hue : Iterable, np.array, or dataframe column name if 'data' is specified
            Second categorical data. Use it to obtain different clouds and rainpoints
        data : Dataframe              
            input pandas dataframe
        orient : str                  
            vertical if "v" (default), horizontal if "h"
        width_viol : float            
            width of the cloud
        width_box : float             
            width of the boxplot
        palette : list or dict        
            Colours to use for the different levels of categorical variables
        bw : str or float
            Either the name of a reference rule or the scale factor to use when computing the kernel bandwidth,
            by default "scott"
        linewidth : float             
            width of the lines
        cut : float
            Distance, in units of bandwidth size, to extend the density past the extreme datapoints.
            Set to 0 to limit the violin range within the range of the observed data,
            by default 2
        scale : str
            The method used to scale the width of each violin.
            If area, each violin will have the same area.
            If count, the width of the violins will be scaled by the number of observations in that bin.
            If width, each violin will have the same width.
            By default "area"
        jitter : float, True/1
            Amount of jitter (only along the categorical axis) to apply.
            This can be useful when you have many points and they overlap,
            so that it is easier to see the distribution. You can specify the amount of jitter (half the width of the uniform random variable support),
            or just use True for a good default.
        move : float                  
            adjust rain position to the x-axis (default value 0.)
        offset : float                
            adjust cloud position to the x-axis
        color : matplotlib color
            Color for all of the elements, or seed for a gradient palette.
        ax : matplotlib axes
            Axes object to draw the plot onto, otherwise uses the current Axes.
        figsize : (int, int)    
            size of the visualization, ex (12, 5)
        pointplot : bool   
            line that connects the means of all categories, by default False
        dodge : bool 
            When hue nesting is used, whether elements should be shifted along the categorical axis.

        Source: https://micahallen.org/2018/03/15/introducing-raincloud-plots/

        Useful parameter documentation
        ------------------------------
            https://seaborn.pydata.org/generated/seaborn.boxplot.html
            https://seaborn.pydata.org/generated/seaborn.violinplot.html
            https://seaborn.pydata.org/generated/seaborn.stripplot.html
        
        Examples
        --------
        >>> clean.visualize_raincloud('col1') # Will plot col1 values on the x axis and your target variable values on the y axis
        >>> clean.visualize_raincloud('col1', 'col2') # Will plot col1 on the x and col2 on the y axis
        """

        if y_col is None:
            y_col = self.target_field

        if self.data_properties.use_full_data:
            raincloud(y_col, x_col, self.data)
        else:
            raincloud(y_col, x_col, self.train_data)<|MERGE_RESOLUTION|>--- conflicted
+++ resolved
@@ -62,11 +62,7 @@
     def __getitem__(self, column):
 
         if self.data_properties.use_full_data:
-<<<<<<< HEAD
-            return self.data_properties.data.head[column]
-=======
             return self.data_properties.data[column]
->>>>>>> b43f2780
         else:
             return self.data_properties.train_data[column]
 
