
import os
import warnings

import yaml
from sklearn.cluster import DBSCAN, KMeans
from sklearn.linear_model import LogisticRegression

import pyautoml
from pyautoml.base import MethodBase
from pyautoml.modelling.default_gridsearch_params import *
from pyautoml.modelling.model_types import *
from pyautoml.modelling.text import *
from pyautoml.modelling.util import add_to_queue, run_gridsearch
from pyautoml.util import (_contructor_data_properties, _input_columns,
                           _validate_model_name)

pkg_directory = os.path.dirname(pyautoml.__file__)

with open("{}/technique_reasons.yml".format(pkg_directory), 'r') as stream:
    try:
        technique_reason_repo = yaml.safe_load(stream)
    except yaml.YAMLError as e:
        print("Could not load yaml file.")

class Model(MethodBase):

    def __init__(self, step=None, data=None, train_data=None, test_data=None, test_split_percentage=0.2, split=True, target_field="", report_name=None):
        
        _data_properties = _contructor_data_properties(step)

        if _data_properties is None:        
            super().__init__(data=data, train_data=train_data, test_data=test_data, test_split_percentage=test_split_percentage,
                        split=split, target_field=target_field, target_mapping=None, report_name=report_name)
        else:
            super().__init__(data=_data_properties.data, train_data=_data_properties.train_data, test_data=_data_properties.test_data, test_split_percentage=test_split_percentage,
                        split=_data_properties.split, target_field=_data_properties.target_field, target_mapping=_data_properties.target_mapping, report_name=_data_properties.report_name)
                        
        if self._data_properties.report is not None:
            self.report.write_header("Modelling")

        if target_field:
            if split:
                self._train_target_data = self._data_properties.train_data[self._data_properties.target_field]
                self._test_target_data = self._data_properties.test_data[self._data_properties.target_field]
                self._data_properties.train_data = self._data_properties.train_data.drop([self._data_properties.target_field], axis=1)
                self._data_properties.test_data = self._data_properties.test_data.drop([self._data_properties.target_field], axis=1)
            else:
                self._target_data = self._data_properties.data[self._data_properties.target_field]
                self._data_properties.data = self._data_properties.data.drop([self._data_properties.target_field], axis=1)

        self._models = {}
        self._queued_models = {}

    def __getitem__(self, key):

        if key in self._models:
            return self._models[key]

        return super().__getitem__(key)

    ## Identical copies are made to avoid infinite recursion loop .. better safe than sorry
    def __getattr__(self, key):

        if key in self._models:
            return self._models[key]

        return super().__getattr__(key)

    @property
    def target_data(self):
        """
        Property function for the target data.
        """
        
        if self._data_properties.data is None:
            raise AttributeError("There seems to be nothing here. Try .train_data or .test_data")
        
        return self._target_data

    @target_data.setter
    def target_data(self, value):
        """
        Setter function for the target data.
        """

        self._target_data = value


    @property
    def train_target_data(self):
        """
        Property function for the training target data.
        """
        
        if self._data_properties.train_data is None:
            raise AttributeError("There seems to be nothing here. Try .data")

        return self._train_target_data

    @train_target_data.setter
    def train_target_data(self, value):
        """
        Setter function for the training target data.
        """

        self._train_target_data = value
        
    @property
    def test_target_data(self):
        """
        Property function for the test target data.
        """
        if self._data_properties.train_data is None:
            raise AttributeError("There seems to be nothing here. Try .data")

        return self._test_target_data

    @test_target_data.setter
    def test_target_data(self, value):
        """
        Setter for the test target data.
        """

        self._test_target_data = value

    def train_models(self):
        """ TODO: Implement multi processing running of models """
        return

    def list_models(self):
        """
        Prints out all queued and ran models.
        """
        
        print("######## QUEUED MODELS ########")
        if self._queued_models:
            for key in self._queued_models:
                print(key)
        else:
            print("No queued models.")

        print()
        
        print("######## RAN MODELS ########")
        if self._models:
            for key in self._models:
                print(key)

    @add_to_queue
    def summarize_gensim(self, *list_args, list_of_cols=[], new_col_name="_summarized", model_name="model_summarize_gensim", run=True, **summarizer_kwargs):
        """
        Summarize bodies of text using Gensim's Text Rank algorith. Note that it uses a Text Rank variant as stated here:
        https://radimrehurek.com/gensim/summarization/summariser.html

        The output summary will consist of the most representative sentences and will be returned as a string, divided by newlines.
        
        Parameters
        ----------
        list_of_cols : list, optional
            Column name(s) of text data that you want to summarize

        new_col_name : str, optional
            New column name to be created when applying this technique, by default `_extracted_keywords`

        model_name : str, optional
            Name for this model, default to `model_summarize_gensim`

        run : bool, optional
            Whether to train the model or just initialize it with parameters (useful when wanting to test multiple models at once) , by default False

        ratio : float, optional
            Number between 0 and 1 that determines the proportion of the number of sentences of the original text to be chosen for the summary.

        word_count : int or None, optional
            Determines how many words will the output contain. If both parameters are provided, the ratio will be ignored.

        split : bool, optional
            If True, list of sentences will be returned. Otherwise joined strings will be returned.

        Returns
        -------
        TextModel
            Resulting model
        """

        if not _validate_model_name(self, model_name):
            raise AttributeError("Invalid model name. Please choose another one.")
    
        report_info = technique_reason_repo['model']['text']['textrank_summarizer']

        list_of_cols = _input_columns(list_args, list_of_cols)

        if not self._data_properties.split:

            self._data_properties.data = gensim_textrank_summarizer(
                list_of_cols=list_of_cols, new_col_name=new_col_name, data=self._data_properties.data, **summarizer_kwargs)
<<<<<<< HEAD
=======

            if self.report is not None:
                self.report.report_technique(report_info)
>>>>>>> c3237de0
            
        else:
            self._data_properties.train_data, self._data_properties.test_data = gensim_textrank_summarizer(
                list_of_cols=list_of_cols, new_col_name=new_col_name, train_data=self._data_properties.train_data, test_data=self._data_properties.test_data, **summarizer_kwargs)

<<<<<<< HEAD
        if self.report is not None:
            self.report.report_technique(report_info)
=======
            if self.report is not None:
                self.report.report_technique(report_info)
>>>>>>> c3237de0

        self._models[model_name] = TextModel(self)

        return self._models[model_name]        

    @add_to_queue
    def extract_keywords_gensim(self, *list_args, list_of_cols=[], new_col_name="_extracted_keywords", model_name="model_extracted_keywords_gensim", run=True, **keyword_kwargs):
        """
        Extracts keywords using Gensim's implementation of the Text Rank algorithm. 

        Get most ranked words of provided text and/or its combinations.
        
        Parameters
        ----------
        list_of_cols : list, optional
            Column name(s) of text data that you want to summarize

        new_col_name : str, optional
            New column name to be created when applying this technique, by default `_extracted_keywords`

        model_name : str, optional
            Name for this model, default to `model_extract_keywords_gensim`

        run : bool, optional
            Whether to train the model or just initialize it with parameters (useful when wanting to test multiple models at once) , by default False

        ratio : float, optional
            Number between 0 and 1 that determines the proportion of the number of sentences of the original text to be chosen for the summary.

        words : int, optional
            Number of returned words.

        split : bool, optional
            If True, list of sentences will be returned. Otherwise joined strings will be returned.

        scores : bool, optional
            Whether score of keyword.

        pos_filter : tuple, optional
            Part of speech filters.

        lemmatize : bool, optional 
            If True - lemmatize words.

        deacc : bool, optional
            If True - remove accentuation.
        
        Returns
        -------
        TextModel
            Resulting model
        """

        if not _validate_model_name(self, model_name):
            raise AttributeError("Invalid model name. Please choose another one.")

        report_info = technique_reason_repo['model']['text']['textrank_keywords']
        list_of_cols = _input_columns(list_args, list_of_cols)

        if not self._data_properties.split:

            self._data_properties.data = gensim_textrank_keywords(
                list_of_cols=list_of_cols, new_col_name=new_col_name, data=self._data_properties.data, **keyword_kwargs)

<<<<<<< HEAD
=======
            if self.report is not None:
                self.report.report_technique(report_info)

>>>>>>> c3237de0
        else:
            self._data_properties.train_data, self._data_properties.test_data = gensim_textrank_keywords(
                list_of_cols=list_of_cols, new_col_name=new_col_name, train_data=self._data_properties.train_data, test_data=self._data_properties.test_data, **keyword_kwargs)

<<<<<<< HEAD
        if self.report is not None:
            self.report.report_technique(report_info)
=======
            if self.report is not None:
                self.report.report_technique(report_info)
>>>>>>> c3237de0

        self._models[model_name] = TextModel(self)

        return self._models[model_name]

    @add_to_queue
    def kmeans(self, model_name="kmeans", new_col_name="kmeans_clusters", run=True, **kmeans_kwargs):
        """
        K-means clustering is one of the simplest and popular unsupervised machine learning algorithms.

        the objective of K-means is simple: group similar data points together and discover underlying patterns.
        To achieve this objective, K-means looks for a fixed number (k) of clusters in a dataset.

        In other words, the K-means algorithm identifies k number of centroids,
        and then allocates every data point to the nearest cluster, while keeping the centroids as small as possible.

        For a list of all possible options for K Means clustering please visit: https://scikit-learn.org/stable/modules/generated/sklearn.cluster.KMeans.html 
        
        Parameters
        ----------
        run : bool, optional
            Whether to train the model or just initialize it with parameters (useful when wanting to test multiple models at once) , by default False

        model_name : str, optional
            Name for this model, by default "kmeans"

        new_col_name : str, optional
            Name of column for labels that are generated, by default "kmeans_clusters"

        n_clusters : int, optional, default: 8
            The number of clusters to form as well as the number of centroids to generate.

        init : {‘k-means++’, ‘random’ or an ndarray}
            Method for initialization, defaults to ‘k-means++’:
                ‘k-means++’ : selects initial cluster centers for k-mean clustering in a smart way to speed up convergence. See section Notes in k_init for more details.

                ‘random’: choose k observations (rows) at random from data for the initial centroids.
            If an ndarray is passed, it should be of shape (n_clusters, n_features) and gives the initial centers.

        n_init : int, default: 10
            Number of time the k-means algorithm will be run with different centroid seeds. The final results will be the best output of n_init consecutive runs in terms of inertia.

        max_iter : int, default: 300
            Maximum number of iterations of the k-means algorithm for a single run.

        random_state : int, RandomState instance or None (default)
            Determines random number generation for centroid initialization. Use an int to make the randomness deterministic. See Glossary.

        algorithm : “auto”, “full” or “elkan”, default=”auto”
            K-means algorithm to use.
            The classical EM-style algorithm is “full”. The “elkan” variation is more efficient by using the triangle inequality, but currently doesn’t support sparse data. 
            “auto” chooses “elkan” for dense data and “full” for sparse data.
                    
        Returns
        -------
        ClusterModel
            ClusterModel object to view results and further analysis
        """

        kmeans = KMeans(**kmeans_kwargs)

        report_info = technique_reason_repo['model']['unsupervised']['kmeans']

        if not self._data_properties.split:
            kmeans.fit(self._data_properties.data)

            self._data_properties.data[new_col_name] = kmeans.labels_

        else:
            kmeans.fit(self._data_properties.train_data)

            self._data_properties.train_data[new_col_name] = kmeans.labels_
            self._data_properties.test_data[new_col_name] = kmeans.predict(
                self._data_properties.test_data)

        if self.report is not None:
            self.report.report_technique(report_info)

        self._models[model_name] = ClusterModel(self, kmeans, new_col_name)

        return self._models[model_name]

    @add_to_queue
    def dbscan(self, model_name="dbscan", new_col_name="dbscan_clusters", run=True, **dbscan_kwargs):
        """
        Based on a set of points (let’s think in a bidimensional space as exemplified in the figure), 
        DBSCAN groups together points that are close to each other based on a distance measurement (usually Euclidean distance) and a minimum number of points.
        It also marks as outliers the points that are in low-density regions.

        The DBSCAN algorithm should be used to find associations and structures in data that are hard to find manually but that can be relevant and useful to find patterns and predict trends.
        
        For a list of all possible options for DBSCAN please visit: https://scikit-learn.org/stable/modules/generated/sklearn.cluster.DBSCAN.html

        Parameters
        ----------
        model_name : str, optional
            Name for this model, by default "dbscan"

        new_col_name : str, optional
            Name of column for labels that are generated, by default "dbscan_clusters"

        run : bool, optional
            Whether to train the model or just initialize it with parameters (useful when wanting to test multiple models at once) , by default False

        eps : float
            The maximum distance between two samples for one to be considered as in the neighborhood of the other.
            This is not a maximum bound on the distances of points within a cluster.
            This is the most important DBSCAN parameter to choose appropriately for your data set and distance function.

        min_samples : int, optional
            The number of samples (or total weight) in a neighborhood for a point to be considered as a core point. This includes the point itself.

        metric : string, or callable
            The metric to use when calculating distance between instances in a feature array.
            If metric is a string or callable, it must be one of the options allowed by sklearn.
            If metric is “precomputed”, X is assumed to be a distance matrix and must be square.
            X may be a sparse matrix, in which case only “nonzero” elements may be considered neighbors for DBSCAN.

        p : float, optional
            The power of the Minkowski metric to be used to calculate distance between points.

        n_jobs : int or None, optional (default=None)
            The number of parallel jobs to run.
            None means 1 unless in a joblib.parallel_backend context. -1 means using all processors.
            See Glossary for more details.
        
        Returns
        -------
        ClusterModel
            ClusterModel object to view results and further analysis
        """

        dbscan = DBSCAN(**dbscan_kwargs)

        report_info = technique_reason_repo['model']['unsupervised']['kmeans']

        if not self._data_properties.split:
            dbscan.fit(self._data_properties.data)
            self._data_properties.data[new_col_name] = dbscan.labels_

        else:
            warnings.warn(
                'DBSCAN has no predict method, so training and testing data was combined and DBSCAN was trained on the full data. To access results you can use `.data`.')

            full_data = self._data_properties.train_data.append(
                self._data_properties.test_data, ignore_index=True)
            dbscan.fit(full_data)
            full_data[new_col_name] = dbscan.labels_
            self._data_properties.data = full_data

        if self.report is not None:
            self.report.report_technique(report_info)

        self._models[model_name] = ClusterModel(self, dbscan, new_col_name)

        return self._models[model_name]

    @add_to_queue
    def logistic_regression(self, gridsearch=False, gridsearch_cv=3, gridsearch_score='accuracy', model_name="log_reg", new_col_name="log_predictions", run=True, verbose=False, **logreg_kwargs):
        """
        Trains a logistic regression model.

        If no Logistic Regression parameters are provided the random state is set to 42 so model results are consistent across multiple runs.

        If using GridSearch and no grid is specified the following default grid is used:
            'penalty': ['l1', 'l2']
            'max_iter': [100, 300, 1000]
            'tol': [1e-4, 1e-3, 1e-2]
            'warm_start': [True, False]
            'C': [1e-2, 0.1, 1, 5, 10]
            'solver': ['liblinear']

        For more Logistic Regression parameters, you can view them here: https://scikit-learn.org/stable/modules/generated/sklearn.model_selection.GridSearchCV.html

        Possible scoring metrics: 
            - ‘accuracy’ 	
            - ‘balanced_accuracy’ 	
            - ‘average_precision’ 	
            - ‘brier_score_loss’ 	
            - ‘f1’ 	
            - ‘f1_micro’ 	
            - ‘f1_macro’ 	
            - ‘f1_weighted’ 	
            - ‘f1_samples’ 	
            - ‘neg_log_loss’ 	
            - ‘precision’ etc. 	
            - ‘recall’ etc. 	
            - ‘jaccard’ etc. 	
            - ‘roc_auc’
        
        Parameters
        ----------
        gridsearch : bool or dict, optional
            Parameters to gridsearch, if True, the default parameters would be used, by default False

        gridsearch_cv : int, optional
            Number of folds to cross validate model, by default 3

        gridsearch_score : str, optional
            Scoring metric to evaluate models, by default 'accuracy'

        model_name : str, optional
            Name for this model, by default "log_reg"

        new_col_name : str, optional
            Name of column for labels that are generated, by default "log_predictions"

        run : bool, optional
            Whether to train the model or just initialize it with parameters (useful when wanting to test multiple models at once) , by default False

        verbose : bool, optional
            True if you want to print out detailed info about the model training, by default False

        penalty : str, ‘l1’, ‘l2’, ‘elasticnet’ or ‘none’, optional (default=’l2’)
            Used to specify the norm used in the penalization. The ‘newton-cg’, ‘sag’ and ‘lbfgs’ solvers support only l2 penalties. 
            ‘elasticnet’ is only supported by the ‘saga’ solver. If ‘none’ (not supported by the liblinear solver), no regularization is applied.

        tol : float, optional (default=1e-4)
            Tolerance for stopping criteria.

        C : float, optional (default=1.0)
            Inverse of regularization strength; must be a positive float. Like in support vector machines, smaller values specify stronger regularization.

        class_weight : dict or ‘balanced’, optional (default=None)
            Weights associated with classes in the form {class_label: weight}. If not given, all classes are supposed to have weight one.
            The “balanced” mode uses the values of y to automatically adjust weights inversely proportional to class frequencies in the input data as n_samples / (n_classes * np.bincount(y)).
            Note that these weights will be multiplied with sample_weight (passed through the fit method) if sample_weight is specified.

        random_state : int, RandomState instance or None, optional (default=None)
            The seed of the pseudo random number generator to use when shuffling the data.
            If int, random_state is the seed used by the random number generator; If RandomState instance, random_state is the random number generator;
            If None, the random number generator is the RandomState instance used by np.random. Used when solver == ‘sag’ or ‘liblinear’.
        
        Returns
        -------
        ClassificationModel
            ClassificationModel object to view results and analyze results
        """

        report_info = technique_reason_repo['model']['classification']['logreg']
        random_state = logreg_kwargs.pop('random_state', 42)

        if gridsearch:
            log_reg = LogisticRegression(random_state=random_state)
            log_reg = run_gridsearch(log_reg, gridsearch, logreg_gridsearch, gridsearch_cv, gridsearch_score)
        else:
            log_reg = LogisticRegression(random_state=random_state, **logreg_kwargs)

        if not self._data_properties.split:
            log_reg.fit(self._data_properties.data, self.target_data)      
            self._data_properties.data[new_col_name] = log_reg.predict(self._data_properties.data)            
        else:
            log_reg.fit(self._data_properties.train_data, self.train_target_data)

            self._data_properties.train_data[new_col_name] = log_reg.predict(self._data_properties.train_data)
            self._data_properties.test_data[new_col_name] = log_reg.predict(self._data_properties.test_data)

        if self.report is not None:
            if gridsearch:
                self.report.report_gridsearch(log_reg, verbose)                
        
            self.report.report_technique(report_info)

        self._models[model_name] = ClassificationModel(self, log_reg, new_col_name)

        return self._models[model_name]<|MERGE_RESOLUTION|>--- conflicted
+++ resolved
@@ -195,24 +195,16 @@
 
             self._data_properties.data = gensim_textrank_summarizer(
                 list_of_cols=list_of_cols, new_col_name=new_col_name, data=self._data_properties.data, **summarizer_kwargs)
-<<<<<<< HEAD
-=======
 
             if self.report is not None:
                 self.report.report_technique(report_info)
->>>>>>> c3237de0
             
         else:
             self._data_properties.train_data, self._data_properties.test_data = gensim_textrank_summarizer(
                 list_of_cols=list_of_cols, new_col_name=new_col_name, train_data=self._data_properties.train_data, test_data=self._data_properties.test_data, **summarizer_kwargs)
 
-<<<<<<< HEAD
-        if self.report is not None:
-            self.report.report_technique(report_info)
-=======
             if self.report is not None:
                 self.report.report_technique(report_info)
->>>>>>> c3237de0
 
         self._models[model_name] = TextModel(self)
 
@@ -277,23 +269,15 @@
             self._data_properties.data = gensim_textrank_keywords(
                 list_of_cols=list_of_cols, new_col_name=new_col_name, data=self._data_properties.data, **keyword_kwargs)
 
-<<<<<<< HEAD
-=======
             if self.report is not None:
                 self.report.report_technique(report_info)
 
->>>>>>> c3237de0
         else:
             self._data_properties.train_data, self._data_properties.test_data = gensim_textrank_keywords(
                 list_of_cols=list_of_cols, new_col_name=new_col_name, train_data=self._data_properties.train_data, test_data=self._data_properties.test_data, **keyword_kwargs)
 
-<<<<<<< HEAD
-        if self.report is not None:
-            self.report.report_technique(report_info)
-=======
             if self.report is not None:
                 self.report.report_technique(report_info)
->>>>>>> c3237de0
 
         self._models[model_name] = TextModel(self)
 
