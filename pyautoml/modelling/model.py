--- conflicted
+++ resolved
@@ -5,12 +5,8 @@
 
 import pyautoml
 import yaml
-<<<<<<< HEAD
 from pathos.multiprocessing import Pool
-from pyautoml.base import MethodBase
-=======
 from pyautoml.base import SHELL, MethodBase
->>>>>>> da66a41b
 from pyautoml.modelling.default_gridsearch_params import *
 from pyautoml.modelling.model_analysis import *
 from pyautoml.modelling.text import *
@@ -49,7 +45,6 @@
         self._test_result_data = self._data_properties.test_data.copy() if self._data_properties.train_data is not None else None
 
         if self._data_properties.target_field:
-<<<<<<< HEAD
             if split:
                 if isinstance(step, Model):
                     self._train_target_data = step._train_target_data
@@ -61,13 +56,6 @@
                     self._test_target_data = self._data_properties.test_data[self._data_properties.target_field]
                     self._data_properties.train_data = self._data_properties.train_data.drop([self._data_properties.target_field], axis=1)
                     self._data_properties.test_data = self._data_properties.test_data.drop([self._data_properties.target_field], axis=1)
-=======
-            if split:        
-                self._train_target_data = self._data_properties.train_data[self._data_properties.target_field]
-                self._test_target_data = self._data_properties.test_data[self._data_properties.target_field]
-                self._data_properties.train_data = self._data_properties.train_data.drop([self._data_properties.target_field], axis=1)
-                self._data_properties.test_data = self._data_properties.test_data.drop([self._data_properties.target_field], axis=1)
->>>>>>> da66a41b
             else:
                 if isinstance(step, Model):
                     self._target_data = step._target_data
@@ -231,25 +219,6 @@
 
         self._test_target_data = value
 
-<<<<<<< HEAD
-    def run_models(self, location='local'):
-        
-        num_ran_models = len(self._models)
-
-        p = multiprocessing.Pool(multiprocessing.cpu_count())
-
-        p.map(self._run, list(pyautoml.modelling.model.Model(self)._queued_models.values()))
-
-        p.close()
-        p.join()
-
-        if len(self._models) == (num_ran_models + len(self._queued_models)):
-            self._queued_models = {}
-
-    def _run(self, func):
-        func()
-
-=======
     @property
     def data_results(self):
         """
@@ -306,12 +275,24 @@
         """
 
         self._test_result_data = value    
-
-    def train_models(self):
-        """ TODO: Implement multi processing running of models """
-        return
     
->>>>>>> da66a41b
+    def run_models(self, location='local'):
+        
+        num_ran_models = len(self._models)
+
+        p = multiprocessing.Pool(multiprocessing.cpu_count())
+
+        p.map(self._run, list(pyautoml.modelling.model.Model(self)._queued_models.values()))
+
+        p.close()
+        p.join()
+
+        if len(self._models) == (num_ran_models + len(self._queued_models)):
+            self._queued_models = {}
+
+    def _run(self, func):
+        func()
+    
     def list_models(self):
         """
         Prints out all queued and ran models.
